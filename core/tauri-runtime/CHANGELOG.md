--- conflicted
+++ resolved
@@ -1,6 +1,5 @@
 # Changelog
 
-<<<<<<< HEAD
 ## \[0.13.0-alpha.4]
 
 - Added `android` configuration object under `tauri > bundle`.
@@ -36,7 +35,7 @@
 - First mobile alpha release!
   - Bumped due to a bump in tauri-utils.
   - [fa3a1098](https://www.github.com/tauri-apps/tauri/commit/fa3a10988a03aed1b66fb17d893b1a9adb90f7cd) feat(ci): prepare 2.0.0-alpha.0 ([#5786](https://www.github.com/tauri-apps/tauri/pull/5786)) on 2022-12-08
-=======
+
 ## \[0.13.0]
 
 - Added the `additional_browser_args` option when creating a window.
@@ -66,7 +65,6 @@
 
 - Block remote URLs from accessing the IPC.
   - [9c0593c33](https://www.github.com/tauri-apps/tauri/commit/9c0593c33af52cd9e00ec784d15f63efebdf039c) feat(core): block remote URLs from accessing the IPC on 2023-04-12
->>>>>>> 422b4817
 
 ## \[0.12.1]
 
