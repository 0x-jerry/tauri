--- conflicted
+++ resolved
@@ -881,11 +881,7 @@
       #[cfg(any(windows, target_os = "linux"))]
       runtime_any_thread: false,
       setup: Box::new(|_| Ok(())),
-<<<<<<< HEAD
       invoke_handler: Box::new(|_| false),
-=======
-      invoke_handler: Box::new(|invoke| invoke.resolver.reject("not implemented")),
->>>>>>> 422b4817
       invoke_responder: Arc::new(window_invoke_responder),
       invoke_initialization_script:
         format!("Object.defineProperty(window, '__TAURI_POST_MESSAGE__', {{ value: (message) => window.ipc.postMessage({}(message)) }})", crate::manager::STRINGIFY_IPC_MESSAGE_FN),
@@ -1446,17 +1442,8 @@
     app.manage(env);
 
     app.manage(Scopes {
-<<<<<<< HEAD
+      ipc: IpcScope::new(&app.config()),
       fs: FsScope::for_fs_api(&app, &app.config().tauri.allowlist.fs.scope)?,
-=======
-      ipc: IpcScope::new(&app.config()),
-      fs: FsScope::for_fs_api(
-        &app.manager.config(),
-        app.package_info(),
-        &env,
-        &app.config().tauri.allowlist.fs.scope,
-      )?,
->>>>>>> 422b4817
       #[cfg(protocol_asset)]
       asset_protocol: FsScope::for_fs_api(
         &app,
