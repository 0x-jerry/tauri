--- conflicted
+++ resolved
@@ -2,11 +2,7 @@
 
 [package]
 name = "tauri-bundler"
-<<<<<<< HEAD
 version = "2.0.0-alpha.13"
-=======
-version = "1.4.7"
->>>>>>> 50a3d170
 authors = [
   "George Burton <burtonageo@gmail.com>",
   "Tauri Programme within The Commons Conservancy"
@@ -31,11 +27,7 @@
 strsim = "0.10.0"
 tar = "0.4.40"
 walkdir = "2"
-<<<<<<< HEAD
-handlebars = "4.4"
-=======
 handlebars = "4.5"
->>>>>>> 50a3d170
 tempfile = "3.8.1"
 log = { version = "0.4.20", features = [ "kv_unstable" ] }
 dirs-next = "2.0"
