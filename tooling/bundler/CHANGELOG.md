# Changelog

<<<<<<< HEAD
## \[2.0.0-beta.1]

### Dependencies

- Upgraded to `tauri-utils@2.0.0-beta.1`

## \[2.0.0-beta.0]

### Enhancements

- [`d6c7568c`](https://www.github.com/tauri-apps/tauri/commit/d6c7568c27445653edf570f3969163bc358ba2ba)([#8720](https://www.github.com/tauri-apps/tauri/pull/8720)) Add `files` option to the AppImage Configuration.
- [`30be0e30`](https://www.github.com/tauri-apps/tauri/commit/30be0e305773edbd07d3834d2cad979ac67a4d23)([#8303](https://www.github.com/tauri-apps/tauri/pull/8303)) Added Russian language support to the NSIS bundler.

### Dependencies

- Upgraded to `tauri-utils@2.0.0-beta.0`

### Breaking Changes

- [`8de308d1`](https://www.github.com/tauri-apps/tauri/commit/8de308d1bf6a855d7a26af58bd0e744938ba47d8)([#8723](https://www.github.com/tauri-apps/tauri/pull/8723)) -   Removed all license fields from `WixSettings`, `NsisSettings` and `MacOsSettings` and replaced with `license` and `license_file` fields in `BundlerSettings`.

## \[2.0.0-alpha.14]

### New Features

- [`27bad32d`](https://www.github.com/tauri-apps/tauri/commit/27bad32d4d4acca8155b20225d529d540fb9aaf4)([#7798](https://www.github.com/tauri-apps/tauri/pull/7798)) Add `files` object on the `tauri > bundle > macOS` configuration option.
- [`27bad32d`](https://www.github.com/tauri-apps/tauri/commit/27bad32d4d4acca8155b20225d529d540fb9aaf4)([#7798](https://www.github.com/tauri-apps/tauri/pull/7798)) Add `files` map on the `MacOsSettings` struct to add custom files to the `.app` bundle.

### Enhancements

- [`091100ac`](https://www.github.com/tauri-apps/tauri/commit/091100acbb507b51de39fb1446f685926f888fd2)([#5202](https://www.github.com/tauri-apps/tauri/pull/5202)) Add RPM packaging
- [`8032b22f`](https://www.github.com/tauri-apps/tauri/commit/8032b22f2a5b866e4be8b9bd2165eedd09309e15)([#8596](https://www.github.com/tauri-apps/tauri/pull/8596)) Support using socks proxy from environment when downloading files.

### Dependencies

- Upgraded to `tauri-utils@2.0.0-alpha.13`

## \[2.0.0-alpha.13]

### Dependencies

- Upgraded to `tauri-utils@2.0.0-alpha.12`

## \[2.0.0-alpha.12]

### Bug Fixes

- [`34196e25`](https://www.github.com/tauri-apps/tauri/commit/34196e25c4ca2362bdfe1cf4598082aca71fe0a0)([#8182](https://www.github.com/tauri-apps/tauri/pull/8182)) Use original version string on WiX output file name.

### Dependencies

- Upgraded to `tauri-utils@2.0.0-alpha.11`

## \[2.0.0-alpha.11]

### Enhancements

- [`c6c59cf2`](https://www.github.com/tauri-apps/tauri/commit/c6c59cf2373258b626b00a26f4de4331765dd487) Pull changes from Tauri 1.5 release.
- [`cfe6fa6c`](https://www.github.com/tauri-apps/tauri/commit/cfe6fa6c91a8cc177d4665ba04dad32ba545159d)([#8061](https://www.github.com/tauri-apps/tauri/pull/8061)) Added German language support to the NSIS bundler.

### Dependencies

- Upgraded to `tauri-utils@2.0.0-alpha.10`

## \[2.0.0-alpha.10]

### New Features

- [`880266a7`](https://www.github.com/tauri-apps/tauri/commit/880266a7f697e1fe58d685de3bb6836ce5251e92)([#8031](https://www.github.com/tauri-apps/tauri/pull/8031)) Bump the MSRV to 1.70.

### Dependencies

- Upgraded to `tauri-utils@2.0.0-alpha.9`

## \[2.0.0-alpha.9]

### Dependencies

- Upgraded to `tauri-utils@2.0.0-alpha.8`

## \[2.0.0-alpha.8]

### Enhancements

- [`04949d16`](https://www.github.com/tauri-apps/tauri/commit/04949d16586acddab97a3c083a61c81b18d6933e)([#7624](https://www.github.com/tauri-apps/tauri/pull/7624)) Added Bulgarian language support to the NSIS bundler.

## \[2.0.0-alpha.7]

### Bug Fixes

- [`3065c8ae`](https://www.github.com/tauri-apps/tauri/commit/3065c8aea375535763e1532951c4057a426fce80)([#7296](https://www.github.com/tauri-apps/tauri/pull/7296)) Enable `zip`'s `deflate` feature flag to fix issues when downloading nsis and wix tools.

### Dependencies

- Upgraded to `tauri-utils@2.0.0-alpha.7`

## \[2.0.0-alpha.6]

### Dependencies

- Updated to latest `tauri-utils`

## \[2.0.0-alpha.5]

- [`2d5378bf`](https://www.github.com/tauri-apps/tauri/commit/2d5378bfc1ba817ee2f331b41738a90e5997e5e8)([#6717](https://www.github.com/tauri-apps/tauri/pull/6717)) Removed the `UpdaterSettings::dialog` field.
- [`6a6b1388`](https://www.github.com/tauri-apps/tauri/commit/6a6b1388ea5787aea4c0e0b0701a4772087bbc0f)([#6853](https://www.github.com/tauri-apps/tauri/pull/6853)) Correctly escape XML for resource files in WiX bundler.
- [`3188f376`](https://www.github.com/tauri-apps/tauri/commit/3188f3764978c6d1452ee31d5a91469691e95094)([#6883](https://www.github.com/tauri-apps/tauri/pull/6883)) Bump the MSRV to 1.65.
- [`422b4817`](https://www.github.com/tauri-apps/tauri/commit/422b48179856504e980a156500afa8e22c44d357)([#6871](https://www.github.com/tauri-apps/tauri/pull/6871)) Added the following languages to the NSIS bundler:

  - `Spanish`
  - `SpanishInternational`
- [`2915bd06`](https://www.github.com/tauri-apps/tauri/commit/2915bd068ed40dc01a363b69212c6b6f2d3ec01e)([#6854](https://www.github.com/tauri-apps/tauri/pull/6854)) Correctly escape arguments in NSIS script to fix bundling apps that use non-default WebView2 install modes.

## \[2.0.0-alpha.4]

- Added `android` configuration object under `tauri > bundle`.
  - Bumped due to a bump in tauri-utils.
  - [db4c9dc6](https://www.github.com/tauri-apps/tauri/commit/db4c9dc655e07ee2184fe04571f500f7910890cd) feat(core): add option to configure Android's minimum SDK version ([#6651](https://www.github.com/tauri-apps/tauri/pull/6651)) on 2023-04-07

## \[2.0.0-alpha.3]

- Pull changes from Tauri 1.3 release.
  - [](https://www.github.com/tauri-apps/tauri/commit/undefined)  on undefined

## \[2.0.0-alpha.2]

- Added the `shadow` option to the window configuration and `set_shadow` option to the `window` allow list.
  - Bumped due to a bump in tauri-utils.
  - [a81750d7](https://www.github.com/tauri-apps/tauri/commit/a81750d779bc72f0fdb7de90b7fbddfd8049b328) feat(core): add shadow APIs ([#6206](https://www.github.com/tauri-apps/tauri/pull/6206)) on 2023-02-08

## \[2.0.0-alpha.1]

- Bump the MSRV to 1.64.
  - [7eb9aa75](https://www.github.com/tauri-apps/tauri/commit/7eb9aa75cfd6a3176d3f566fdda02d88aa529b0f) Update gtk to 0.16 ([#6155](https://www.github.com/tauri-apps/tauri/pull/6155)) on 2023-01-30

## \[2.0.0-alpha.0]

- First mobile alpha release!
  - [fa3a1098](https://www.github.com/tauri-apps/tauri/commit/fa3a10988a03aed1b66fb17d893b1a9adb90f7cd) feat(ci): prepare 2.0.0-alpha.0 ([#5786](https://www.github.com/tauri-apps/tauri/pull/5786)) on 2022-12-08
=======
## \[1.5.0]

### New Features

- [`7aa30dec`](https://www.github.com/tauri-apps/tauri/commit/7aa30dec85a17c3d3faaf3841b93e10991b991b0)([#8620](https://www.github.com/tauri-apps/tauri/pull/8620)) Add `priority`, `section` and `changelog` options in Debian config.
- [`89911296`](https://www.github.com/tauri-apps/tauri/commit/89911296e475d5c36f3486b9b75232505846e767)([#8259](https://www.github.com/tauri-apps/tauri/pull/8259)) On macOS, support for signing nested .dylib, .app, .xpc and .framework under predefined directories inside the bundled frameworks ("MacOS", "Frameworks", "Plugins", "Helpers", "XPCServices" and "Libraries").
- [`8ce51cec`](https://www.github.com/tauri-apps/tauri/commit/8ce51cec3baf4ed88d80c59bf3bbe96fd369c7a0)([#7718](https://www.github.com/tauri-apps/tauri/pull/7718)) On Windows, NSIS installer now supports `/ARGS` flag to pass arguments to be used when launching the app after installation, only works if `/R` is used.

### Enhancements

- [`06890c70`](https://www.github.com/tauri-apps/tauri/commit/06890c70c643516b4e8037af87c8ee9103b977fa)([#8611](https://www.github.com/tauri-apps/tauri/pull/8611)) Support using socks proxy from environment when downloading files.

### Bug Fixes

- [`6bdba1f3`](https://www.github.com/tauri-apps/tauri/commit/6bdba1f330bedb5cdeda49eca1e295f281eb82eb)([#8585](https://www.github.com/tauri-apps/tauri/pull/8585)) Fix the `non-standard-file-perm` and `non-standard-dir-perm` issue in Debian packages

### Dependencies

- [`49266487`](https://www.github.com/tauri-apps/tauri/commit/4926648751ddbf764b8ffc46f3adc218afb2d472)([#8618](https://www.github.com/tauri-apps/tauri/pull/8618)) Replace `libflate` with `flate2` , this will help to provide additional functionalities and features.

## \[1.4.8]

### Enhancements

- [`b44e9c0f`](https://www.github.com/tauri-apps/tauri/commit/b44e9c0fcbb3f6994e38b8ef1ae18515db18ba7d)([#8431](https://www.github.com/tauri-apps/tauri/pull/8431)) Check if required files/tools for bundling are outdated or mis-hashed and redownload them.

### Dependencies

- Upgraded to `tauri-utils@1.5.2`
>>>>>>> e816a46b

## \[1.4.7]

### Bug Fixes

- [`777ddf43`](https://www.github.com/tauri-apps/tauri/commit/777ddf434a966966dc8918322c1ec9ee3f822ee2)([#8376](https://www.github.com/tauri-apps/tauri/pull/8376)) Unset `NSISDIR` and `NSISCONFDIR` when running `makensis.exe` so it doesn't conflict with NSIS installed by the user.
- [`5ff9d459`](https://www.github.com/tauri-apps/tauri/commit/5ff9d4592a6dd8fc93165012ef367d78ea06e4ce)([#8390](https://www.github.com/tauri-apps/tauri/pull/8390)) NSIS perUser installers will now only check if the app is running on the current user.

## \[1.4.6]

### Bug Fixes

- [`1d5aa38a`](https://www.github.com/tauri-apps/tauri/commit/1d5aa38ae418ea31f593590b6d32cf04d3bfd8c1)([#8162](https://www.github.com/tauri-apps/tauri/pull/8162)) Fixes errors on command output, occuring when the output stream contains an invalid UTF-8 character, or ends with a multi-bytes UTF-8 character.
- [`977a39f4`](https://www.github.com/tauri-apps/tauri/commit/977a39f4f7fb5e47492b51df931643b1af4f92b0)([#8292](https://www.github.com/tauri-apps/tauri/pull/8292)) Migrate the WebView2 offline installer to use shorturl provided by Microsoft.
- [`f26d9f08`](https://www.github.com/tauri-apps/tauri/commit/f26d9f0884f63f61b9f4d4fac15e6b251163793e)([#8263](https://www.github.com/tauri-apps/tauri/pull/8263)) Fixes an issue in the NSIS installer which caused the uninstallation to leave empty folders on the system if the `resources` feature was used.
- [`92bc7d0e`](https://www.github.com/tauri-apps/tauri/commit/92bc7d0e16157434330a1bcf1eefda6f0f1e5f85)([#8233](https://www.github.com/tauri-apps/tauri/pull/8233)) Fixes an issue in the NSIS installer which caused the installation to take much longer than expected when many `resources` were added to the bundle.

## \[1.4.5]

### Enhancements

- [`cfe6fa6c`](https://www.github.com/tauri-apps/tauri/commit/cfe6fa6c91a8cc177d4665ba04dad32ba545159d)([#8061](https://www.github.com/tauri-apps/tauri/pull/8061)) Added German language support to the NSIS bundler.

## \[1.4.4]

### Enhancements

- [`3880b42d`](https://www.github.com/tauri-apps/tauri/commit/3880b42d18f218b89998bb5ead1aacfbed9d6202)([#7974](https://www.github.com/tauri-apps/tauri/pull/7974)) Include notarytool log output on error message in case notarization fails.

### Bug Fixes

- [`be8e5aa3`](https://www.github.com/tauri-apps/tauri/commit/be8e5aa3071d9bc5d0bd24647e8168f312d11c8d)([#8042](https://www.github.com/tauri-apps/tauri/pull/8042)) Fixes duplicated newlines on command outputs.

## \[1.4.3]

### Bug Fixes

- [`d0ae6750`](https://www.github.com/tauri-apps/tauri/commit/d0ae67503cdb2aeaadcea27af67285eea1cf3756)([#8012](https://www.github.com/tauri-apps/tauri/pull/8012)) Read `HTTP_PROXY` env var when downloading bundling resources on Windows.
- [`113bcd7b`](https://www.github.com/tauri-apps/tauri/commit/113bcd7b684a72eb0f421c663c6aa874197252bb)([#7980](https://www.github.com/tauri-apps/tauri/pull/7980)) In Debian packages, set `root` the owner of control files and package files.

## \[1.4.2]

### Bug Fixes

- [`f552c179`](https://www.github.com/tauri-apps/tauri/commit/f552c1796a61a5cfd51fad6d616bea3164b48a21)([#7998](https://www.github.com/tauri-apps/tauri/pull/7998)) Update the WebView2 offline installer GUIDs to resolve the 404 HTTP response status codes.

## \[1.4.1]

### Bug Fixes

- [`40d34002`](https://www.github.com/tauri-apps/tauri/commit/40d340021c0eab65aa1713807f7564e0698a321e)([#7972](https://www.github.com/tauri-apps/tauri/pull/7972)) The `APPLE_TEAM_ID` environment variable is now required for notarization authentication via Apple ID and app-specific password.
- [`cdd5516f`](https://www.github.com/tauri-apps/tauri/commit/cdd5516f339ad4345623a1e785c6e2c3a77477f8)([#7956](https://www.github.com/tauri-apps/tauri/pull/7956)) Fixes an app crash on app updates when the product name contained spaces.

## \[1.4.0]

### New Features

- [`4dd4893d`](https://www.github.com/tauri-apps/tauri/commit/4dd4893d7d166ac3a3b6dc2e3bd2540326352a78)([#5950](https://www.github.com/tauri-apps/tauri/pull/5950)) Allow using a resource map instead of a simple array in `BundleSettings::resources_map`.

### Enhancements

- [`764968ab`](https://www.github.com/tauri-apps/tauri/commit/764968ab383ec639e061986bc2411dd44e71b612)([#7398](https://www.github.com/tauri-apps/tauri/pull/7398)) Sign NSIS uninstaller as well.
- [`2f8881c0`](https://www.github.com/tauri-apps/tauri/commit/2f8881c010fa3493c092ddf3a343df08d7a79fc9)([#7775](https://www.github.com/tauri-apps/tauri/pull/7775)) Read the `APPLE_TEAM_ID` environment variable for macOS notarization arguments.
- [`cb1d4164`](https://www.github.com/tauri-apps/tauri/commit/cb1d4164e71e29f071b8438d02a7ec86a9fac67b)([#7487](https://www.github.com/tauri-apps/tauri/pull/7487)) On Windows, code sign the application binaries before trying to create the WiX and NSIS bundles to always sign the executables even if no bundle types are enabled.

  On Windows, code sign the sidecar binaries if they are not signed already.
- [`57f73f1b`](https://www.github.com/tauri-apps/tauri/commit/57f73f1b6a07e690d122d7534a0b3531c8c12c03)([#7486](https://www.github.com/tauri-apps/tauri/pull/7486)) On Windows, NSIS installer will write webview2 installer file to the well-known temp dir instead of the install dir, so we don't pollute the install dir.
- [`a7777ff4`](https://www.github.com/tauri-apps/tauri/commit/a7777ff485b725f177d08bbc00af607cd8ee8d6d)([#7626](https://www.github.com/tauri-apps/tauri/pull/7626)) Added Bulgarian language support to the NSIS bundler.
- [`e3bfb014`](https://www.github.com/tauri-apps/tauri/commit/e3bfb01411c3cc5e602c8f961f6cb5c9dd9524e1)([#7776](https://www.github.com/tauri-apps/tauri/pull/7776)) Add `compression` configuration option under `tauri > bundle > windows > nsis`.

### Bug Fixes

- [`46df2c9b`](https://www.github.com/tauri-apps/tauri/commit/46df2c9b917096388695f72ca4c56791fe652ef6)([#7360](https://www.github.com/tauri-apps/tauri/pull/7360)) Fix bundler skipping updater artifacts if `updater` target shows before other updater-enabled targets in the list, see [#7349](https://github.com/tauri-apps/tauri/issues/7349).
- [`2d35f937`](https://www.github.com/tauri-apps/tauri/commit/2d35f937de59272d26556310155c0b15d849953c)([#7481](https://www.github.com/tauri-apps/tauri/pull/7481)) Fix bundler skipping updater artifacts if only a macOS DMG bundle target is specified.
- [`dcdbe3eb`](https://www.github.com/tauri-apps/tauri/commit/dcdbe3eb6cc7d8a43caef98dfce71a11a4597644)([#7774](https://www.github.com/tauri-apps/tauri/pull/7774)) Remove extended attributes on the macOS app bundle using `xattr -cr $PATH`.
- [`dcdbe3eb`](https://www.github.com/tauri-apps/tauri/commit/dcdbe3eb6cc7d8a43caef98dfce71a11a4597644)([#7774](https://www.github.com/tauri-apps/tauri/pull/7774)) Code sign sidecars and frameworks on macOS.
- [`eba8e131`](https://www.github.com/tauri-apps/tauri/commit/eba8e1315ed7078eb9a9479f9e0072b061067341)([#7386](https://www.github.com/tauri-apps/tauri/pull/7386)) On Windows, fix installation packages not showing correct copyright information.
- [`32218a6f`](https://www.github.com/tauri-apps/tauri/commit/32218a6f8c1d90c2503e7cbc4523e4ab464ba032)([#7326](https://www.github.com/tauri-apps/tauri/pull/7326)) On Windows, fix NSIS installer identifying a previous NSIS-installed app as WiX-installed app and then fails to uninstall it.
- [`ca977f4b`](https://www.github.com/tauri-apps/tauri/commit/ca977f4b87c66808b4eac31a6d1925842b4c1570)([#7591](https://www.github.com/tauri-apps/tauri/pull/7591)) On Windows, Fix NSIS uninstaller deleting the wrong application data if the delete the application data checkbox is checked.
- [`0ae53f41`](https://www.github.com/tauri-apps/tauri/commit/0ae53f413948c7b955e595aa9c6c9e777caa8666)([#7361](https://www.github.com/tauri-apps/tauri/pull/7361)) On Windows, fix NSIS installer showing an error dialog even when the previous version was uninstalled sucessfully.
- [`09f7f57e`](https://www.github.com/tauri-apps/tauri/commit/09f7f57eeadbf94d8e9e14f3ab2b115a4c4aa473)([#7711](https://www.github.com/tauri-apps/tauri/pull/7711)) On Windows, fix NSIS installer trying to kill itself if the installer file name and the app `productName` are the same.
- [`6e36ebbf`](https://www.github.com/tauri-apps/tauri/commit/6e36ebbf84dee11a98d8df916c316c7d6f67b2a8)([#7342](https://www.github.com/tauri-apps/tauri/pull/7342)) On Windows, fix NSIS uninstaller failing to remove Start Menu shortcut if `perMachine` mode is used.

### Dependencies

- Upgraded to `tauri-utils@1.5.0`
- [`a2be88a2`](https://www.github.com/tauri-apps/tauri/commit/a2be88a21db76e9fa063c527031f3849f066eecd)([#7405](https://www.github.com/tauri-apps/tauri/pull/7405)) Removed the `bitness` dependency to speed up compile time.

### Breaking Changes

- [`964d81ff`](https://www.github.com/tauri-apps/tauri/commit/964d81ff01a076516d323546c169b2ba8156e55a)([#7616](https://www.github.com/tauri-apps/tauri/pull/7616)) The macOS notarization now uses `notarytool` as `altool` will be discontinued on November 2023. When authenticating with an API key, the key `.p8` file path must be provided in the `APPLE_API_KEY_PATH` environment variable. To prevent a breaking change, we will try to find the key path in the `altool` default search paths.

## \[1.3.0]

### New Features

- [`35cd751a`](https://www.github.com/tauri-apps/tauri/commit/35cd751adc6fef1f792696fa0cfb471b0bf99374)([#5176](https://www.github.com/tauri-apps/tauri/pull/5176)) Added `desktop_template` option on `DebianSettings`.
- [`29488205`](https://www.github.com/tauri-apps/tauri/commit/2948820579d20dfaa0861c2f0a58bd7737a7ffd1)([#6867](https://www.github.com/tauri-apps/tauri/pull/6867)) Allow specifying custom language files of Tauri's custom messages for the NSIS installer
- [`e092f799`](https://www.github.com/tauri-apps/tauri/commit/e092f799469ff32c7d1595d0f07d06fd2dab5c29)([#6887](https://www.github.com/tauri-apps/tauri/pull/6887)) Add `nsis > template` option to specify custom NSIS installer template.
- [`df89ccc1`](https://www.github.com/tauri-apps/tauri/commit/df89ccc1912db6b81d43d56c9e6d66980ece2e8d)([#6955](https://www.github.com/tauri-apps/tauri/pull/6955)) For NSIS, Add support for `/P` to install or uninstall in passive mode, `/R` to (re)start the app and `/NS` to disable creating shortcuts in `silent` and `passive` modes.

### Enhancements

- [`3327dd64`](https://www.github.com/tauri-apps/tauri/commit/3327dd641d929ff7457a37cd7e557b45314b9755)([#7081](https://www.github.com/tauri-apps/tauri/pull/7081)) Remove macOS app bundles from the output if they are not requested by the user.
- [`fc7f9eba`](https://www.github.com/tauri-apps/tauri/commit/fc7f9ebada959e555f4cff617286f52ce463f29e)([#7001](https://www.github.com/tauri-apps/tauri/pull/7001)) Added Copyright field as BrandingText to the NSIS bundler.
- [`540ddd4e`](https://www.github.com/tauri-apps/tauri/commit/540ddd4e6a4926c26507a8d06fbe72a5895f8509)([#6906](https://www.github.com/tauri-apps/tauri/pull/6906)) Added Dutch language support to the NSIS bundler.
- [`b257bebf`](https://www.github.com/tauri-apps/tauri/commit/b257bebf9e478d616690ba1c357dc7f071ea7b31)([#6906](https://www.github.com/tauri-apps/tauri/pull/6906)) Added Japanese language support to the NSIS bundler.
- [`61e3ad89`](https://www.github.com/tauri-apps/tauri/commit/61e3ad89e93b060236d94459fb2d15938c7ce092)([#7010](https://www.github.com/tauri-apps/tauri/pull/7010)) Added Korean language support to the NSIS bundler.
- [`21d5eb84`](https://www.github.com/tauri-apps/tauri/commit/21d5eb84ab2372466a3254e656e2ec9b346a2db7)([#6965](https://www.github.com/tauri-apps/tauri/pull/6965)) Added Persian language support to the NSIS bundler.
- [`df89ccc1`](https://www.github.com/tauri-apps/tauri/commit/df89ccc1912db6b81d43d56c9e6d66980ece2e8d)([#6955](https://www.github.com/tauri-apps/tauri/pull/6955)) NSIS `silent` and `passive` installer/updater will auto-kill the app if its running.
- [`43858a31`](https://www.github.com/tauri-apps/tauri/commit/43858a319725d696a298770982cc04e6dd0befb3)([#7038](https://www.github.com/tauri-apps/tauri/pull/7038)) Added Swedish language support to the NSIS bundler.
- [`ac183948`](https://www.github.com/tauri-apps/tauri/commit/ac183948d610a01ac602846cddd80563c86c45af)([#7018](https://www.github.com/tauri-apps/tauri/pull/7018)) Added Turkish language support to the NSIS bundler.
- [`60334f9e`](https://www.github.com/tauri-apps/tauri/commit/60334f9e02f6fdf1510e234aacc8c23382a05554)([#6859](https://www.github.com/tauri-apps/tauri/pull/6859)) NSIS installer will now check if a previous WiX `.msi` installation exist and will prompt users to uninstall it.
- [`db7c5fbf`](https://www.github.com/tauri-apps/tauri/commit/db7c5fbf2e86f3694720f65834eb2c258b7c1291)([#7143](https://www.github.com/tauri-apps/tauri/pull/7143)) Remove `attohttpc` in favor of `ureq`.

### Bug Fixes

- [`0302138f`](https://www.github.com/tauri-apps/tauri/commit/0302138f2fa8c869888f07006eda333a8dd2ba7f)([#6992](https://www.github.com/tauri-apps/tauri/pull/6992)) -   Updated the AppImage bundler to follow symlinks for `/usr/lib*`.
  - Fixes AppImage bundling for Void Linux, which was failing to bundle webkit2gtk because the `/usr/lib64` is a symlink to `/usr/lib`.
- [`1b8001b8`](https://www.github.com/tauri-apps/tauri/commit/1b8001b8b8757b6914e9b61a71ad1e092a5fa754)([#7056](https://www.github.com/tauri-apps/tauri/pull/7056)) Fix incorrect estimated app size for NSIS bundler when installed to a non-empty directory.
- [`df89ccc1`](https://www.github.com/tauri-apps/tauri/commit/df89ccc1912db6b81d43d56c9e6d66980ece2e8d)([#6955](https://www.github.com/tauri-apps/tauri/pull/6955)) Fix NSIS installer disabling `do not uninstall` button and silent installer aborting, if `allowDowngrades` was disabled even when we are not downgrading.
- [`17da87d3`](https://www.github.com/tauri-apps/tauri/commit/17da87d3cd7922da18e8e2e41fcb8519f5c45f50)([#7036](https://www.github.com/tauri-apps/tauri/pull/7036)) Fix NSIS bundler failing to build when `productName` contained chinsese characters.
- [`4d4b72ba`](https://www.github.com/tauri-apps/tauri/commit/4d4b72ba38c5cea5cade501e383d946208e21deb)([#7086](https://www.github.com/tauri-apps/tauri/pull/7086)) Fix missing quote in Japanese NSIS language file.
- [`3cc295e9`](https://www.github.com/tauri-apps/tauri/commit/3cc295e99762d39a4a118db9b1f811f0503fe9e1)([#6928](https://www.github.com/tauri-apps/tauri/pull/6928)) Fix NSIS installer not using the old installation path as a default when using `perMachine` or `currentUser` install modes. Also fixes NSIS not respecting the `/D` flag which used to set the installation directory from command line.
- [`df89ccc1`](https://www.github.com/tauri-apps/tauri/commit/df89ccc1912db6b81d43d56c9e6d66980ece2e8d)([#6955](https://www.github.com/tauri-apps/tauri/pull/6955)) Fix NSIS silent installer not creating Desktop and StartMenu shortcuts. Pass `/NS` to disable creating them.

## \[1.2.1]

- Correctly escape XML for resource files in WiX bundler.
  - [6a6b1388](https://www.github.com/tauri-apps/tauri/commit/6a6b1388ea5787aea4c0e0b0701a4772087bbc0f) fix(bundler): correctly escape resource xml, fixes [#6853](https://www.github.com/tauri-apps/tauri/pull/6853) ([#6855](https://www.github.com/tauri-apps/tauri/pull/6855)) on 2023-05-04

- Added the following languages to the NSIS bundler:

- `Spanish`

- `SpanishInternational`

- [422b4817](https://www.github.com/tauri-apps/tauri/commit/422b48179856504e980a156500afa8e22c44d357) Add Spanish and SpanishInternational languages ([#6871](https://www.github.com/tauri-apps/tauri/pull/6871)) on 2023-05-06

- Correctly escape arguments in NSIS script to fix bundling apps that use non-default WebView2 install modes.
  - [2915bd06](https://www.github.com/tauri-apps/tauri/commit/2915bd068ed40dc01a363b69212c6b6f2d3ec01e) fix(bundler): Fix webview install modes in NSIS bundler ([#6854](https://www.github.com/tauri-apps/tauri/pull/6854)) on 2023-05-04

## \[1.2.0]

- Add dylib support to `tauri.bundle.macOS.frameworks`.
  - [ce76d95a](https://www.github.com/tauri-apps/tauri/commit/ce76d95ab186f4556166a2a22360067eab000fc8) feat(tauri-cli): add dylib support to `tauri.bundle.macOS.frameworks`, closes [#4615](https://www.github.com/tauri-apps/tauri/pull/4615) ([#5732](https://www.github.com/tauri-apps/tauri/pull/5732)) on 2022-12-31
- Added support for pre-release identifiers and build numbers for the `.msi` bundle target. Only one of each can be used and it must be numeric only. The version must still be semver compatible according to https://semver.org/.
  - [20ff1f45](https://www.github.com/tauri-apps/tauri/commit/20ff1f45968f1cfd30d093bb58255b348fbdfb98) feat(bundler): Add support for numeric-only build numbers in msi version ([#6096](https://www.github.com/tauri-apps/tauri/pull/6096)) on 2023-01-19
- On Windows, printing consistent paths on Windows with backslashs only.
  - [9da99607](https://www.github.com/tauri-apps/tauri/commit/9da996073ff07d4b59668a5315d40e9bc578e340) fix(cli): fix printing paths on Windows ([#6137](https://www.github.com/tauri-apps/tauri/pull/6137)) on 2023-01-26
- Fixed error during bundling process for the appimage target on subsequent bundling attempts.
  - [2f70d8da](https://www.github.com/tauri-apps/tauri/commit/2f70d8da2bc079400bb49e6793f755306049aab2) fix: symlink issue bundling for linux [#5781](https://www.github.com/tauri-apps/tauri/pull/5781) ([#6391](https://www.github.com/tauri-apps/tauri/pull/6391)) on 2023-03-17
- Fixes DMG bundling not finding bundle to set icon position.
  - [7489f966](https://www.github.com/tauri-apps/tauri/commit/7489f9669734a48be063907696b0f200a293ccb6) fix(bundler): fix problem of macOS bunder while i18n is set, closes [#6614](https://www.github.com/tauri-apps/tauri/pull/6614) ([#6615](https://www.github.com/tauri-apps/tauri/pull/6615)) on 2023-04-03
- Use escaping on Handlebars templates.
  - [6d6b6e65](https://www.github.com/tauri-apps/tauri/commit/6d6b6e653ea70fc02794f723092cdc860995c259) feat: configure escaping on handlebars templates ([#6678](https://www.github.com/tauri-apps/tauri/pull/6678)) on 2023-05-02
- Bump minimum supported Rust version to 1.60.
  - [5fdc616d](https://www.github.com/tauri-apps/tauri/commit/5fdc616df9bea633810dcb814ac615911d77222c) feat: Use the zbus-backed of notify-rust ([#6332](https://www.github.com/tauri-apps/tauri/pull/6332)) on 2023-03-31
- Add initial support for building `nsis` bundles on non-Windows platforms.
  - [60e6f6c3](https://www.github.com/tauri-apps/tauri/commit/60e6f6c3f1605f3064b5bb177992530ff788ccf0) feat(bundler): Add support for creating NSIS bundles on unix hosts ([#5788](https://www.github.com/tauri-apps/tauri/pull/5788)) on 2023-01-19
- Add `nsis` bundle target
  - [c94e1326](https://www.github.com/tauri-apps/tauri/commit/c94e1326a7c0767a13128a8b1d327a00156ece12) feat(bundler): add `nsis`, closes [#4450](https://www.github.com/tauri-apps/tauri/pull/4450), closes [#2319](https://www.github.com/tauri-apps/tauri/pull/2319) ([#4674](https://www.github.com/tauri-apps/tauri/pull/4674)) on 2023-01-03
- On Windows, the `msi` installer's `Launch App` checkbox will be checked by default.
  - [89602cdc](https://www.github.com/tauri-apps/tauri/commit/89602cdce34f3ea5b4a9b8921dc04a197f2d7de8) feat(bundler): check `Launch app` by default for WiX, closes [#5859](https://www.github.com/tauri-apps/tauri/pull/5859) ([#5871](https://www.github.com/tauri-apps/tauri/pull/5871)) on 2022-12-26

## \[1.1.2]

- Fixes blank taskbar icon on WiX updates.
  - [9093ef33](https://www.github.com/tauri-apps/tauri/commit/9093ef3314c27d2295b4266893fd2290c1bdfb6a) fix(bundler): blank taskbar icon on WiX update, closes [#5631](https://www.github.com/tauri-apps/tauri/pull/5631) ([#5779](https://www.github.com/tauri-apps/tauri/pull/5779)) on 2022-12-08

## \[1.1.1]

- Fix `allowlist > app > show/hide` always disabled when `allowlist > app > all: false`.
  - Bumped due to a bump in tauri-utils.
  - [bb251087](https://www.github.com/tauri-apps/tauri/commit/bb2510876d0bdff736d36bf3a465cdbe4ad2b90c) fix(core): extend allowlist with `app`'s allowlist, closes [#5650](https://www.github.com/tauri-apps/tauri/pull/5650) ([#5652](https://www.github.com/tauri-apps/tauri/pull/5652)) on 2022-11-18

## \[1.1.0]

- Use correct code `ja-JP` for japanese instead of `jp-JP`.
  - [d4cac202](https://www.github.com/tauri-apps/tauri/commit/d4cac202923fc34962721413f7051bca50002809) fix(bundler): fix japanese lang code, closes [#5342](https://www.github.com/tauri-apps/tauri/pull/5342) ([#5346](https://www.github.com/tauri-apps/tauri/pull/5346)) on 2022-10-04
- Fix WiX DLL load on Windows Server.
  - [7aaf27ce](https://www.github.com/tauri-apps/tauri/commit/7aaf27ce5f026547ed490731e37cfc917458bbd6) fix(bundler): load WiX DLLs on Github Actions ([#5552](https://www.github.com/tauri-apps/tauri/pull/5552)) on 2022-11-04
- - [7d9aa398](https://www.github.com/tauri-apps/tauri/commit/7d9aa3987efce2d697179ffc33646d086c68030c) feat: bump MSRV to 1.59 ([#5296](https://www.github.com/tauri-apps/tauri/pull/5296)) on 2022-09-28
- Add `tauri.conf.json > bundle > publisher` field to specify the app publisher.
  - [628285c1](https://www.github.com/tauri-apps/tauri/commit/628285c1cf43f03ed62378f3b6cc0c991317526f) feat(bundler): add `publisher` field, closes [#5273](https://www.github.com/tauri-apps/tauri/pull/5273) ([#5283](https://www.github.com/tauri-apps/tauri/pull/5283)) on 2022-09-28
- Clear environment variables on the WiX light.exe and candle.exe commands to avoid "Windows Installer Service could not be accessed" error. Variables prefixed with `TAURI` are propagated.
  - [7c0fa1f3](https://www.github.com/tauri-apps/tauri/commit/7c0fa1f3f93943b87a0042b5ba3bd6bb4099304a) fix(bundler): clear env before calling wix, closes [#4791](https://www.github.com/tauri-apps/tauri/pull/4791) ([#4819](https://www.github.com/tauri-apps/tauri/pull/4819)) on 2022-10-03

## \[1.0.7]

- Add missing allowlist config for `set_cursor_grab`, `set_cursor_visible`, `set_cursor_icon` and `set_cursor_position` APIs.
  - Bumped due to a bump in tauri-utils.
  - [c764408d](https://www.github.com/tauri-apps/tauri/commit/c764408da7fae123edd41115bda42fa75a4731d2) fix: Add missing allowlist config for cursor apis, closes [#5207](https://www.github.com/tauri-apps/tauri/pull/5207) ([#5211](https://www.github.com/tauri-apps/tauri/pull/5211)) on 2022-09-16

## \[1.0.6]

- Avoid re-downloading AppImage build tools on every build.
  - [02462052](https://www.github.com/tauri-apps/tauri/commit/024620529ed7c6cc601501db45abb7257f0b58f4) fix(bundler): cache appimage bundle tools ([#4790](https://www.github.com/tauri-apps/tauri/pull/4790)) on 2022-07-30
- Add `fips_compliant` configuration option for WiX.
  - [d88b9de7](https://www.github.com/tauri-apps/tauri/commit/d88b9de7aaeaaa2e42e4795dbc2b8642b5ae7a50) feat(core): add `fips_compliant` wix config option, closes [#4541](https://www.github.com/tauri-apps/tauri/pull/4541) ([#4843](https://www.github.com/tauri-apps/tauri/pull/4843)) on 2022-08-04

## \[1.0.5]

- Correctly fill the architecture when building Debian packages targeting ARM64 (aarch64).
  - [635f23b8](https://www.github.com/tauri-apps/tauri/commit/635f23b88adbb8726d628f67840709cd870836dc) fix(bundler): correctly set debian architecture for aarch64 ([#4700](https://www.github.com/tauri-apps/tauri/pull/4700)) on 2022-07-17

## \[1.0.4]

- Reduce the amount of allocations when converting cases.
  - [bc370e32](https://www.github.com/tauri-apps/tauri/commit/bc370e326810446e15b1f50fb962b980114ba16b) feat: reduce the amount of `heck`-related allocations ([#4634](https://www.github.com/tauri-apps/tauri/pull/4634)) on 2022-07-11
- Automatically load WiX extensions referenced in fragments.
  - [261d1bc9](https://www.github.com/tauri-apps/tauri/commit/261d1bc9d4a0ecf4dda16a47a1652efeabffc378) feat(bundler): load WiX extensions used on fragments, closes [#4546](https://www.github.com/tauri-apps/tauri/pull/4546) ([#4656](https://www.github.com/tauri-apps/tauri/pull/4656)) on 2022-07-12
- Fix AppImage builds by pinning the linuxdeploy version.
  - [89cb2526](https://www.github.com/tauri-apps/tauri/commit/89cb2526409d3b88e0aa15b93e4d26b09d9c0373) fix(bundler): pin linuxdeploy version on 2022-07-14
- Use `Bin_${sidecarFilename}` as the `Id` of sidecar file on WiX so you can reference it in your WiX fragments.
  - [597c9820](https://www.github.com/tauri-apps/tauri/commit/597c98203cad9b45949816659f5f59976328585a) feat(bundler): use known Id for the sidecar files on WiX, ref [#4546](https://www.github.com/tauri-apps/tauri/pull/4546) ([#4658](https://www.github.com/tauri-apps/tauri/pull/4658)) on 2022-07-12

## \[1.0.3]

- Build AppImages inside the `src-tauri/target` folder rather than `~/.cache/tauri`. Making it easier to clean and rebuild from scratch.
  - [8dd03e69](https://www.github.com/tauri-apps/tauri/commit/8dd03e69b0766eaef0b9f9fdcfe2ccbc9d0a10d1) fix(bundler): Build AppImages inside the target folder ([#4521](https://www.github.com/tauri-apps/tauri/pull/4521)) on 2022-07-03
- Ensure the notarization `RequestUUID` and `Status` parser works on macOS 10.13.6+.
  - [23d3d847](https://www.github.com/tauri-apps/tauri/commit/23d3d847d1b2d0c394d729a84fbeae2936111116) fix(bundler): ensure RequestUUID and Status parser adds a \n, closes [#4549](https://www.github.com/tauri-apps/tauri/pull/4549) ([#4559](https://www.github.com/tauri-apps/tauri/pull/4559)) on 2022-07-03
  - [f7c59ecf](https://www.github.com/tauri-apps/tauri/commit/f7c59ecfc85a90a0ff5c22da1a8b0e93d3663c86) fix(bundler): support macOS 10.13.6+ on notarization, closes [#4549](https://www.github.com/tauri-apps/tauri/pull/4549) ([#4593](https://www.github.com/tauri-apps/tauri/pull/4593)) on 2022-07-05

## \[1.0.2]

- Enhance the `DownloadedBootstrapper` Webview2 install mode compatibility with Windows 8.
  - [3df6c8c6](https://www.github.com/tauri-apps/tauri/commit/3df6c8c6454a052047b9f766691048860b50ea70) feat(bundler): enable TLS 1.2 before downloading webview2 bootstrapper ([#4543](https://www.github.com/tauri-apps/tauri/pull/4543)) on 2022-06-30

## \[1.0.1]

- Fix AppImage bundling when appimagelauncher is enabled.
  - [b0133083](https://www.github.com/tauri-apps/tauri/commit/b0133083dd4d22b0b7fdee02000ef8ecab26694b) Fix appimage creation in container when host has appimagelauncher enabled ([#4457](https://www.github.com/tauri-apps/tauri/pull/4457)) on 2022-06-27
- Fixes AppImage bundler crashes when the file path contains whitespace.
  - [82eb6e79](https://www.github.com/tauri-apps/tauri/commit/82eb6e79e8098bccd2b3d3581056b5350beb46c6) fix(bundler): Fix appimage bundler crashing if path has spaces ([#4471](https://www.github.com/tauri-apps/tauri/pull/4471)) on 2022-06-26
- Ensure `usr/lib` is a directory in the AppImage bundle.
  - [aa0336d6](https://www.github.com/tauri-apps/tauri/commit/aa0336d6c5764f1357d845f2bf3763a89a3771a1) fix(bundler): ensure AppImage usr/lib is a dir ([#4419](https://www.github.com/tauri-apps/tauri/pull/4419)) on 2022-06-21
- AppImage bundling will now prefer bundling correctly named appindicator library (including `.1` version suffix). With a symlink for compatibility with the old naming.
  - [bf45ca1d](https://www.github.com/tauri-apps/tauri/commit/bf45ca1df6691c05bdf72c5716cc01e89a7791d4) fix(cli,bundler): prefer AppImage libraries with ABI version ([#4505](https://www.github.com/tauri-apps/tauri/pull/4505)) on 2022-06-29
- Fix language code for korean (ko-KR).
  - [08a73acd](https://www.github.com/tauri-apps/tauri/commit/08a73acde877453ca5b45ea7548cdd3d407366a2) fix(bundler): fix language code. closes [#4437](https://www.github.com/tauri-apps/tauri/pull/4437) ([#4444](https://www.github.com/tauri-apps/tauri/pull/4444)) on 2022-06-24
- Use the plist crate instead of the `PlistBuddy` binary to merge user Info.plist file.
  - [45076b3e](https://www.github.com/tauri-apps/tauri/commit/45076b3ede4c5a3c14ffc0e4277c2c87639690cb) refactor(bundler): use the `plist` crate to create and merge Info.plist ([#4412](https://www.github.com/tauri-apps/tauri/pull/4412)) on 2022-06-21
- Validate app version before bundling WiX.
  - [672174b8](https://www.github.com/tauri-apps/tauri/commit/672174b822fcd2dff4a4aeeab370be3748e13843) feat(bundler): validate version before bundling with WiX ([#4429](https://www.github.com/tauri-apps/tauri/pull/4429)) on 2022-06-21
- Check if `$HOME\AppData\Local\tauri\WixTools` directory has all the required files and redownload WiX if something is missing.
  - [956af4f3](https://www.github.com/tauri-apps/tauri/commit/956af4f30f665a1d059aad15d070b4bab9ca49b3) feat(bundler): validate wix toolset files, ref [#4474](https://www.github.com/tauri-apps/tauri/pull/4474) ([#4475](https://www.github.com/tauri-apps/tauri/pull/4475)) on 2022-06-26
- Added webview install mode options.
  - [2ca762d2](https://www.github.com/tauri-apps/tauri/commit/2ca762d207030a892a6d128b519e150e2d733468) feat(bundler): extend webview2 installation options, closes [#2882](https://www.github.com/tauri-apps/tauri/pull/2882) [#2452](https://www.github.com/tauri-apps/tauri/pull/2452) ([#4466](https://www.github.com/tauri-apps/tauri/pull/4466)) on 2022-06-26

## \[1.0.0]

- Upgrade to `stable`!
  - [f4bb30cc](https://www.github.com/tauri-apps/tauri/commit/f4bb30cc73d6ba9b9ef19ef004dc5e8e6bb901d3) feat(covector): prepare for v1 ([#4351](https://www.github.com/tauri-apps/tauri/pull/4351)) on 2022-06-15

## \[1.0.0-rc.10]

- Bundle the tray library file (`.so` extension) in the AppImage if the `TRAY_LIBRARY_PATH` environment variable is set.
  - [34552444](https://www.github.com/tauri-apps/tauri/commit/3455244436578003a5fbb447b039e5c8971152ec) feat(cli): bundle appindicator library in the AppImage, closes [#3859](https://www.github.com/tauri-apps/tauri/pull/3859) ([#4267](https://www.github.com/tauri-apps/tauri/pull/4267)) on 2022-06-07
- Bundle additional gstreamer files needed for audio and video playback if the `APPIMAGE_BUNDLE_GSTREAMER` environment variable is set.
  - [d335fae9](https://www.github.com/tauri-apps/tauri/commit/d335fae92cdcbb0ee18aad4e54558914afa3e778) feat(bundler): bundle additional gstreamer files, closes [#4092](https://www.github.com/tauri-apps/tauri/pull/4092) ([#4271](https://www.github.com/tauri-apps/tauri/pull/4271)) on 2022-06-10
- Cache bundling tools in a directory shared by all tauri projects. Usually in `$XDG_HOME/.cache/tauri` on Linux and `$HOME\AppData\Local\tauri` on Windows.
  - [f48b1b0b](https://www.github.com/tauri-apps/tauri/commit/f48b1b0b3bec6a2a85c7dac67a128fa578f7ee15) feat(bundler): cache bundling tools in a common dir for all projects ([#4305](https://www.github.com/tauri-apps/tauri/pull/4305)) on 2022-06-09
- Pull correct linuxdeploy AppImage when building for 32-bit targets.
  - [53ae13d9](https://www.github.com/tauri-apps/tauri/commit/53ae13d99a06b786fb4fbeb1a10e934f7be3008c) fix(bundler): Pull correct 32bit linuxdeploy appimage, closes [#4260](https://www.github.com/tauri-apps/tauri/pull/4260) ([#4269](https://www.github.com/tauri-apps/tauri/pull/4269)) on 2022-06-04
- Copy the `/usr/bin/xdg-open` binary if it exists and the `APPIMAGE_BUNDLE_XDG_OPEN` environment variable is set.
  - [2322ac11](https://www.github.com/tauri-apps/tauri/commit/2322ac11cf6290c6bf65413048a049c8072f863b) fix(bundler): bundle `/usr/bin/xdg-open` in appimage if open API enabled ([#4265](https://www.github.com/tauri-apps/tauri/pull/4265)) on 2022-06-04
- On Linux, high-dpi icons are now placed in the correct directory
  and should be recognized by the desktop environment.
  - [c2b7c775](https://www.github.com/tauri-apps/tauri/commit/c2b7c7751764d0963362a4b271cd921d6424e5e9) fix: put linux high dpi icons in the correct dir ([#4281](https://www.github.com/tauri-apps/tauri/pull/4281)) on 2022-06-10
- Only png files from tauri.conf.json > tauri.bundle.icon are used for app icons for linux targets.
  Previously, all sizes from all source files (10 files using tauricon defaults) were used.
  This also prevents unexpectedly mixed icons in cases where platform-specific icons are used.
  - [a6f45d52](https://www.github.com/tauri-apps/tauri/commit/a6f45d5248ec0f4d3876afd8f106998306ea931e) Debian icon no fallback, fixes [#4280](https://www.github.com/tauri-apps/tauri/pull/4280) ([#4282](https://www.github.com/tauri-apps/tauri/pull/4282)) on 2022-06-09
- Log command output in real time instead of waiting for it to finish.
  - [76d1eaae](https://www.github.com/tauri-apps/tauri/commit/76d1eaaebda5c8f6b0d41bf6587945e98cd441f3) feat(cli): debug command output in real time ([#4318](https://www.github.com/tauri-apps/tauri/pull/4318)) on 2022-06-12

## \[1.0.0-rc.9]

- Statically link the Visual C++ runtime instead of using a merge module on the installer.
  - [bb061509](https://www.github.com/tauri-apps/tauri/commit/bb061509fb674bef86ecbc1de3aa8f3e367a9907) refactor(core): statically link vcruntime, closes [#4122](https://www.github.com/tauri-apps/tauri/pull/4122) ([#4227](https://www.github.com/tauri-apps/tauri/pull/4227)) on 2022-05-27

## \[1.0.0-rc.8]

- Use binary arch instead of `x86_64` on the AppImage bundle script.
  - [6830a739](https://www.github.com/tauri-apps/tauri/commit/6830a739535e920f1857a1946fb69750a6d7b92f) fix(bundler): use binary arch on appimage bundle script ([#4194](https://www.github.com/tauri-apps/tauri/pull/4194)) on 2022-05-23
- Fixes lost files on upgrade due to wrong implementation to keep shortcuts.
  - [8539e02f](https://www.github.com/tauri-apps/tauri/commit/8539e02f7fd56cc47b25ed45c8403d66abe262ac) fix(bundler): wix upgrade do not installing new files, closes [#4182](https://www.github.com/tauri-apps/tauri/pull/4182) on 2022-05-21

## \[1.0.0-rc.7]

- Change `tsp` value from `Option<bool>` to `bool`.
  - [29d8e768](https://www.github.com/tauri-apps/tauri/commit/29d8e768aa0b52e1997c0f5c9e447b80eff47b93) feat(config): adjust schema for documentation website, closes [#4139](https://www.github.com/tauri-apps/tauri/pull/4139) ([#4142](https://www.github.com/tauri-apps/tauri/pull/4142)) on 2022-05-17
- Fixes processing of resources with glob patterns when there are nested directories on Windows.
  - [3e702cf8](https://www.github.com/tauri-apps/tauri/commit/3e702cf8b15762cdca43c8d7ff6f6e8ee9670244) fix(bundler): ignore duplicated files in resource iter, closes [#4126](https://www.github.com/tauri-apps/tauri/pull/4126) ([#4129](https://www.github.com/tauri-apps/tauri/pull/4129)) on 2022-05-15
- Fixes resource bundling on Windows when the resource path includes root or parent directory components.
  - [787ea09a](https://www.github.com/tauri-apps/tauri/commit/787ea09adc40644b89926e2b629261065141d16c) fix: generate windows resource directories using resource_relpath, closes [#4087](https://www.github.com/tauri-apps/tauri/pull/4087). ([#4111](https://www.github.com/tauri-apps/tauri/pull/4111)) on 2022-05-13
- Set the application name when signing the Windows MSI.
  - [8e1daad1](https://www.github.com/tauri-apps/tauri/commit/8e1daad1537e93c6a969c03328b8502b92bf5b89) fix(bundler): set app name when signing MSI, closes [#3945](https://www.github.com/tauri-apps/tauri/pull/3945) ([#3950](https://www.github.com/tauri-apps/tauri/pull/3950)) on 2022-05-17
- Change WiX MajorUpgrade element's `Schedule` to `afterInstallExecute` to prevent removal of existing configuration such as the executable's pin to taskbar.
  - [d965b921](https://www.github.com/tauri-apps/tauri/commit/d965b92174a1e6a01fc1a080254402d52145af1e) fix(bundler): prevent removal of `pin to taskbar` on Windows ([#4144](https://www.github.com/tauri-apps/tauri/pull/4144)) on 2022-05-17
- Change the MSI reinstall mode so it only reinstall missing or different version files.
  - [1948ae53](https://www.github.com/tauri-apps/tauri/commit/1948ae53fdcd0ef99ef302066792d779a62c5065) fix(bundler): only reinstall missing or != version files, closes [#4122](https://www.github.com/tauri-apps/tauri/pull/4122) ([#4125](https://www.github.com/tauri-apps/tauri/pull/4125)) on 2022-05-15
- Allow configuring the display options for the MSI execution allowing quieter updates.
  - [9f2c3413](https://www.github.com/tauri-apps/tauri/commit/9f2c34131952ea83c3f8e383bc3cec7e1450429f) feat(core): configure msiexec display options, closes [#3951](https://www.github.com/tauri-apps/tauri/pull/3951) ([#4061](https://www.github.com/tauri-apps/tauri/pull/4061)) on 2022-05-15

## \[1.0.0-rc.6]

- Remove `Settings::verbose` option. You may now bring your own `log` frontend to receive logging output from the bundler while remaining in control of verbosity and formatting.
  - [35f21471](https://www.github.com/tauri-apps/tauri/commit/35f2147161e6697cbd2824681eeaf870b5a991c2) feat(cli): Improve CLI logging ([#4060](https://www.github.com/tauri-apps/tauri/pull/4060)) on 2022-05-07
- Ignore errors when loading `icns` files in the `.deb` package generation.
  - [de444b15](https://www.github.com/tauri-apps/tauri/commit/de444b15d222a65861b099a7536318bad000110e) fix(bundler): debian failing to load icns icon, closes [#3062](https://www.github.com/tauri-apps/tauri/pull/3062) ([#4009](https://www.github.com/tauri-apps/tauri/pull/4009)) on 2022-04-30
- Fix app downgrades when using the Windows installer.
  - [72e577dc](https://www.github.com/tauri-apps/tauri/commit/72e577dcc6a6733182059ab51b28a03c6077edc1) fix(bundler): properly reinstall files on MSI downgrades, closes [#3868](https://www.github.com/tauri-apps/tauri/pull/3868) ([#4044](https://www.github.com/tauri-apps/tauri/pull/4044)) on 2022-05-04

## \[1.0.0-rc.5]

- Set the Debian control file `Priority` field to `optional`.
  - [3bd3d923](https://www.github.com/tauri-apps/tauri/commit/3bd3d923d32144b4e28f9f597edf74ee422a9b54) fix: add priority field in debian/control ([#3865](https://www.github.com/tauri-apps/tauri/pull/3865)) on 2022-04-20
- Fixes DLL resource usage on Windows.
  - [f66bc3c2](https://www.github.com/tauri-apps/tauri/commit/f66bc3c2b8360b8b685dcadeb373852abe43d9e5) fix(bundler): DLL resources, closes [#3948](https://www.github.com/tauri-apps/tauri/pull/3948) ([#3949](https://www.github.com/tauri-apps/tauri/pull/3949)) on 2022-04-23
- **Breaking change:** Removed the `useBootstrapper` option. Use https://github.com/tauri-apps/fix-path-env-rs instead.
  - [6a5ff08c](https://www.github.com/tauri-apps/tauri/commit/6a5ff08ce9052b656aa40accedfd4315825164a3) refactor: remove bootstrapper, closes [#3786](https://www.github.com/tauri-apps/tauri/pull/3786) ([#3832](https://www.github.com/tauri-apps/tauri/pull/3832)) on 2022-03-31

## \[1.0.0-rc.4]

- Fixes DMG bundling on macOS 12.3.
  - [348a1ab5](https://www.github.com/tauri-apps/tauri/commit/348a1ab59d2697478a594016016f1fccbf1ac054) fix(bundler): DMG bundling on macOS 12.3 cannot use bless, closes [#3719](https://www.github.com/tauri-apps/tauri/pull/3719) ([#3721](https://www.github.com/tauri-apps/tauri/pull/3721)) on 2022-03-18

## \[1.0.0-rc.3]

- Added `tsp` config option under `tauri > bundle > windows`, which enables Time-Stamp Protocol (RFC 3161) for the timestamping
  server under code signing on Windows if set to `true`.
  - [bdd5f7c2](https://www.github.com/tauri-apps/tauri/commit/bdd5f7c2f03af4af8b60a9527e55bb18525d989b) fix: add support for Time-Stamping Protocol for Windows codesigning (fix [#3563](https://www.github.com/tauri-apps/tauri/pull/3563)) ([#3570](https://www.github.com/tauri-apps/tauri/pull/3570)) on 2022-03-07
- Properly create the updater bundle for all generated Microsoft Installer files.
  - [6a6f1e7b](https://www.github.com/tauri-apps/tauri/commit/6a6f1e7bf922bc6fa56db2e8e40affbb0849731d) fix(bundler): build updater bundle for all .msi files ([#3520](https://www.github.com/tauri-apps/tauri/pull/3520)) on 2022-02-24
- Fixes the Microsoft Installer launch path.
  - [8d699283](https://www.github.com/tauri-apps/tauri/commit/8d699283a4741c83b476fb079dc0333c7bf4f919) fix(bundler): Auto-launch app from install location, closes [#3547](https://www.github.com/tauri-apps/tauri/pull/3547) ([#3553](https://www.github.com/tauri-apps/tauri/pull/3553)) on 2022-02-24

## \[1.0.0-rc.2]

- Fixes sidecar bundling on Windows.
  - [2ecbed8d](https://www.github.com/tauri-apps/tauri/commit/2ecbed8d59d9e1788170aa87b90ed9556a473425) fix(bundler): sidecar on Windows, closes [#3446](https://www.github.com/tauri-apps/tauri/pull/3446) ([#3482](https://www.github.com/tauri-apps/tauri/pull/3482)) on 2022-02-16

## \[1.0.0-rc.1]

- Change default value for the `freezePrototype` configuration to `false`.
  - Bumped due to a bump in tauri-utils.
  - [3a4c0160](https://www.github.com/tauri-apps/tauri/commit/3a4c01606184be762adee055ddac803de0d28527) fix(core): change default `freezePrototype` to false, closes [#3416](https://www.github.com/tauri-apps/tauri/pull/3416) [#3406](https://www.github.com/tauri-apps/tauri/pull/3406) ([#3423](https://www.github.com/tauri-apps/tauri/pull/3423)) on 2022-02-12

## \[1.0.0-rc.0]

- Provide a provider short name for macOS app notarization if your Apple developer account is connected to more than one team.
  - [8ab8d529](https://www.github.com/tauri-apps/tauri/commit/8ab8d529426b1ed7926daced16a45b077033bfe2) Fix [#3288](https://www.github.com/tauri-apps/tauri/pull/3288): Add provider_short_name for macOS ([#3289](https://www.github.com/tauri-apps/tauri/pull/3289)) on 2022-01-27

- Allow building AppImages on systems without FUSE setup.
  - [28dd9adb](https://www.github.com/tauri-apps/tauri/commit/28dd9adb266b97db0bf7179268269f8614ce78e8) feat(bundler): support building AppImage without FUSE ([#3259](https://www.github.com/tauri-apps/tauri/pull/3259)) on 2022-01-21

- Fixes AppImage crashes caused by missing WebKit runtime files.
  - [bec7833a](https://www.github.com/tauri-apps/tauri/commit/bec7833a6c29ed9d1a5ab53e1c2cdd80e66cd272) fix(bundler): bundle additional webkit files. patch absolute paths in libwebkit\*.so files. fixes [#2805](https://www.github.com/tauri-apps/tauri/pull/2805),[#2689](https://www.github.com/tauri-apps/tauri/pull/2689) ([#2940](https://www.github.com/tauri-apps/tauri/pull/2940)) on 2021-12-09

- Initialize the preselected installation path with the location of the previous installation.
  - [ac1dfd8c](https://www.github.com/tauri-apps/tauri/commit/ac1dfd8c3039d87bef1fa2d815876903d5cc07ae) feat(bundler): initialize msi install path with previous location ([#3158](https://www.github.com/tauri-apps/tauri/pull/3158)) on 2022-01-07

- Replaces usage of the nightly command `RUSTC_BOOTSTRAP=1 rustc -Z unstable-options --print target-spec-json` with the stable command `rustc --print cfg`, improving target triple detection.
  - [839daec7](https://www.github.com/tauri-apps/tauri/commit/839daec7ab79c3ff2f552dd7579069bc64e83625) fix(bundler): Use `arch` instead of `llvm_target`. fix [#3285](https://www.github.com/tauri-apps/tauri/pull/3285) ([#3286](https://www.github.com/tauri-apps/tauri/pull/3286)) on 2022-02-05

- Fixes a deadlock on the `ResourcePaths` iterator.
  - [4c1be451](https://www.github.com/tauri-apps/tauri/commit/4c1be451066612862363bc481910bd6c3da1e185) fix(bundler): deadlock on `ResourcePaths` iterator, closes [#3146](https://www.github.com/tauri-apps/tauri/pull/3146) ([#3152](https://www.github.com/tauri-apps/tauri/pull/3152)) on 2022-01-02

- Move the copying of resources and sidecars from `cli.rs` to `tauri-build` so using the Cargo CLI directly processes the files for the application execution in development.
  - [5eb72c24](https://www.github.com/tauri-apps/tauri/commit/5eb72c24deddf5a01093bea96b90c0d8806afc3f) refactor: copy resources and sidecars on the Cargo build script ([#3357](https://www.github.com/tauri-apps/tauri/pull/3357)) on 2022-02-08

- The minimum Rust version is now `1.56`.
  - [a9dfc015](https://www.github.com/tauri-apps/tauri/commit/a9dfc015505afe91281c2027954ffcc588b1a59c) feat: update to edition 2021 and set minimum rust to 1.56 ([#2789](https://www.github.com/tauri-apps/tauri/pull/2789)) on 2021-10-22

- **Breaking change:** The sidecar's target triple suffix is now removed at build time.
  - [3035e458](https://www.github.com/tauri-apps/tauri/commit/3035e4581c161ec7f0bd6d9b42e9015cf1dd1d77) Remove target triple from sidecar bin paths, closes [#3355](https://www.github.com/tauri-apps/tauri/pull/3355) ([#3356](https://www.github.com/tauri-apps/tauri/pull/3356)) on 2022-02-07

- When building Universal macOS Binaries through the virtual target `universal-apple-darwin`:

- Expect a universal binary to be created by the user

- Ensure that binary is bundled and accessed correctly at runtime

- [3035e458](https://www.github.com/tauri-apps/tauri/commit/3035e4581c161ec7f0bd6d9b42e9015cf1dd1d77) Remove target triple from sidecar bin paths, closes [#3355](https://www.github.com/tauri-apps/tauri/pull/3355) ([#3356](https://www.github.com/tauri-apps/tauri/pull/3356)) on 2022-02-07

- Allow setting the localization file for WiX.
  - [af329f27](https://www.github.com/tauri-apps/tauri/commit/af329f2722d6194c6d70e976fc970dc2c9e4de2b) feat(bundler): wix localization, closes [#3174](https://www.github.com/tauri-apps/tauri/pull/3174) ([#3179](https://www.github.com/tauri-apps/tauri/pull/3179)) on 2022-02-05

- Fix registry keys on the WiX template.
  - [2be1abd1](https://www.github.com/tauri-apps/tauri/commit/2be1abd112cc3d927c235b6d00a508e6d35be49e) fix(bundler) wix template escape character ([#2608](https://www.github.com/tauri-apps/tauri/pull/2608)) on 2021-09-21

- Configure WiX to add an option to launch the application after finishing setup.
  - [feb3a8f8](https://www.github.com/tauri-apps/tauri/commit/feb3a8f896802ff274333012c3b399beb5c86f41) feat(bundler): configure WiX to add launch option, closes [#3015](https://www.github.com/tauri-apps/tauri/pull/3015) ([#3043](https://www.github.com/tauri-apps/tauri/pull/3043)) on 2021-12-09

- Sign WiX installer in addition to the executable file.
  - [d801cc89](https://www.github.com/tauri-apps/tauri/commit/d801cc89b8bfa9beba347ebcd48cfccf890ff5bb) wix installer is also signed ([#3266](https://www.github.com/tauri-apps/tauri/pull/3266)) on 2022-01-23

## \[1.0.0-beta.4]

- Merge Tauri-generated Info.plist with the contents of `src-tauri/Info.plist` if it exists.
  - [537ab1b6](https://www.github.com/tauri-apps/tauri/commit/537ab1b6d5a792c550a535619965c9e4126292e6) feat(core): inject src-tauri/Info.plist file on dev and merge on bundle, closes [#1570](https://www.github.com/tauri-apps/tauri/pull/1570) [#2338](https://www.github.com/tauri-apps/tauri/pull/2338) ([#2444](https://www.github.com/tauri-apps/tauri/pull/2444)) on 2021-08-15
- Change the WiX config to allow upgrading installation with same version instead of duplicating the application.
  - [dd5e1ede](https://www.github.com/tauri-apps/tauri/commit/dd5e1ede32ab8c10849fe6583d93ef493dd6f184) fix(bundler): `AllowSameVersionUpgrades` on WiX, closes [#2211](https://www.github.com/tauri-apps/tauri/pull/2211) ([#2428](https://www.github.com/tauri-apps/tauri/pull/2428)) on 2021-08-14
- Check target architecture at runtime running `$ RUSTC_BOOTSTRAP=1 rustc -Z unstable-options --print target-spec-json` and parsing the `llvm-target` field, fixing macOS M1 sidecar check until we can compile the CLI with M1 target on GitHub Actions.
  - [5ebf389f](https://www.github.com/tauri-apps/tauri/commit/5ebf389f6c6805ccd2b15d81fe12416770e39222) feat(bundler): check target arch at runtime, closes [#2286](https://www.github.com/tauri-apps/tauri/pull/2286) ([#2422](https://www.github.com/tauri-apps/tauri/pull/2422)) on 2021-08-13
- Added `banner_path` field to the `WixSettings` struct.
  - [13003ec7](https://www.github.com/tauri-apps/tauri/commit/13003ec761b1530705d6129519dc4e226eb992c7) feat(bundler): add config for WiX banner path, closes [#2175](https://www.github.com/tauri-apps/tauri/pull/2175) ([#2448](https://www.github.com/tauri-apps/tauri/pull/2448)) on 2021-08-16
- Added `dialog_image_path` field to the `WixSettings` struct.
  - [9bfdeb42](https://www.github.com/tauri-apps/tauri/commit/9bfdeb42effeeec27aa15bbc5b05040eadfda5ba) feat(bundler): add config for WiX dialog image path ([#2449](https://www.github.com/tauri-apps/tauri/pull/2449)) on 2021-08-16
- Only convert package name and binary name to kebab-case, keeping the `.desktop` `Name` field with the original configured value.
  - [3f039cb8](https://www.github.com/tauri-apps/tauri/commit/3f039cb8a308b0f18deaa37d7cfb1cc50d308d0e) fix: keep original `productName` for .desktop `Name` field, closes [#2295](https://www.github.com/tauri-apps/tauri/pull/2295) ([#2384](https://www.github.com/tauri-apps/tauri/pull/2384)) on 2021-08-10
- Use `linuxdeploy` instead of `appimagetool` for `AppImage` bundling.
  - [397710b2](https://www.github.com/tauri-apps/tauri/commit/397710b2c5699dab78118f58760dda07e276d4c2) refactor(bundler): use linuxdeploy instead of appimagetool, closes [#1986](https://www.github.com/tauri-apps/tauri/pull/1986) ([#2437](https://www.github.com/tauri-apps/tauri/pull/2437)) on 2021-08-15

## \[1.0.0-beta.3]

- Fix WIX uninstaller by using unique `GUID` shortcut.
  - [caa8fcc9](https://www.github.com/tauri-apps/tauri/commit/caa8fcc93e5b56dacf042b9e7c6e7c56a1609310) fix(windows): use random `Guid` for uninstaller (wix) ([#2208](https://www.github.com/tauri-apps/tauri/pull/2208)) on 2021-07-14
- Run powershell commands with `-NoProfile` flag
  - [3e6f3416](https://www.github.com/tauri-apps/tauri/commit/3e6f34160deab4f774d90aba28122e5b6b6f9db2) fix(cli.rs): run powershell kill command without profile ([#2130](https://www.github.com/tauri-apps/tauri/pull/2130)) on 2021-06-30

## \[1.0.0-beta.2]

- Properly detect target platform's architecture.
  - [628a53eb](https://www.github.com/tauri-apps/tauri/commit/628a53eb6176f811d22d7730f08a99e5c370dbf4) fix(cli): properly detect target architecture, closes [#2040](https://www.github.com/tauri-apps/tauri/pull/2040) ([#2102](https://www.github.com/tauri-apps/tauri/pull/2102)) on 2021-06-28
- Properly bundle resources with nested folder structure.
  - [a6157212](https://www.github.com/tauri-apps/tauri/commit/a61572127df839ed23e34e9b49b2bada5f18f7fb) fix(bundler): resources bundling on Windows with nested folder structure ([#2081](https://www.github.com/tauri-apps/tauri/pull/2081)) on 2021-06-25

## \[1.0.0-beta.1]

- The process of copying binaries and resources to `project_out_directory` was moved to the Tauri CLI.
  - [8f29a260](https://www.github.com/tauri-apps/tauri/commit/8f29a260e67aa111f6aeb262bd846a46d2858ce9) fix(cli.rs): copy resources and binaries on dev, closes [#1298](https://www.github.com/tauri-apps/tauri/pull/1298) ([#1946](https://www.github.com/tauri-apps/tauri/pull/1946)) on 2021-06-04
- Allow setting a path to a license file for the Windows Installer (`tauri.conf.json > bundle > windows > wix > license`).
  - [b769c7f7](https://www.github.com/tauri-apps/tauri/commit/b769c7f7da4064b6133bf39a82127863d0d35531) feat(bundler): windows installer license, closes [#2009](https://www.github.com/tauri-apps/tauri/pull/2009) ([#2027](https://www.github.com/tauri-apps/tauri/pull/2027)) on 2021-06-21
- Configure app shortcut on the Windows Installer.
  - [f0603fcc](https://www.github.com/tauri-apps/tauri/commit/f0603fccb389620e105a5927a9e4b84b5e6853f4) feat(bundler): desktop shortcut on Windows ([#2052](https://www.github.com/tauri-apps/tauri/pull/2052)) on 2021-06-23
- Allow setting the Windows installer language and using project names that contains non-Unicode characters.
  - [47919619](https://www.github.com/tauri-apps/tauri/commit/47919619815900fc3af47ec5873e31afb778b0ad) feat(bundler): allow setting wix language, closes [#1976](https://www.github.com/tauri-apps/tauri/pull/1976) ([#1988](https://www.github.com/tauri-apps/tauri/pull/1988)) on 2021-06-15
- Fixes resource bundling on Windows when there is nested resource folders.
  - [35a20527](https://www.github.com/tauri-apps/tauri/commit/35a2052771fc0897064ed146d9557527a0a76453) fix(bundler): windows resources bundling with nested folders ([#1878](https://www.github.com/tauri-apps/tauri/pull/1878)) on 2021-05-21

## \[1.0.0-beta.0]

- Fixes the `Installed-Size` value on the debian package.
  - [8e0d4f6](https://www.github.com/tauri-apps/tauri/commit/8e0d4f666c2fbcc3452db9edf87aa726c9ebe4b8) fix(bundler): debian package `Installed-Size` value ([#1735](https://www.github.com/tauri-apps/tauri/pull/1735)) on 2021-05-07
- Use `armhf` as Debian package architecture on `arm` CPUs.
  - [894643c](https://www.github.com/tauri-apps/tauri/commit/894643cdcd7446f63c4a0ab157be3cb8c242952a) feat(bundler): use `armhf` as Debian package architecture on arm CPUs ([#1663](https://www.github.com/tauri-apps/tauri/pull/1663)) on 2021-04-30
- Adds basic library documentation.
  - [fcee4c2](https://www.github.com/tauri-apps/tauri/commit/fcee4c25fc2e83a587e096b26d9f7c374c3db057) refactor(bundler): finish initial documentation, reorganize modules ([#1662](https://www.github.com/tauri-apps/tauri/pull/1662)) on 2021-04-30
- The `PackageTypes` enum now includes all options, including Windows packages.
  - [fcee4c2](https://www.github.com/tauri-apps/tauri/commit/fcee4c25fc2e83a587e096b26d9f7c374c3db057) refactor(bundler): finish initial documentation, reorganize modules ([#1662](https://www.github.com/tauri-apps/tauri/pull/1662)) on 2021-04-30
- Adds `icon_path` field to the `WindowsSettings` struct (defaults to `icons/icon.ico`).
  - [314936e](https://www.github.com/tauri-apps/tauri/commit/314936efbeb3ecaece244da5a1a4a59341d4f76f) feat(bundler): add icon path config instead of enforcing icons/icon.ico ([#1698](https://www.github.com/tauri-apps/tauri/pull/1698)) on 2021-05-03
- Pull latest changes from `create-dmg`, fixing unmount issue.
  - [f1aa120](https://www.github.com/tauri-apps/tauri/commit/f1aa12075f9f649ff6baebc0f8e7a10f1e616cc6) fix(bundler): update create-dmg, fixes [#1571](https://www.github.com/tauri-apps/tauri/pull/1571) ([#1729](https://www.github.com/tauri-apps/tauri/pull/1729)) on 2021-05-06
- Fixes DMG volume icon.
  - [e37e187](https://www.github.com/tauri-apps/tauri/commit/e37e187d4a3c7568463c2546099d03dd5a314f40) fix(bundler): dmg volume icon ([#1730](https://www.github.com/tauri-apps/tauri/pull/1730)) on 2021-05-06
- Added the \`#\[non_exhaustive] attribute where appropriate.
  - [e087f0f](https://www.github.com/tauri-apps/tauri/commit/e087f0f9374355ac4b4a48f94727ef8b26b1c4cf) feat: add `#[non_exhaustive]` attribute ([#1725](https://www.github.com/tauri-apps/tauri/pull/1725)) on 2021-05-05

## \[1.0.0-beta-rc.1]

- Find best available icon for AppImage, follow `.DirIcon` spec.
  - [fbf73f3](https://www.github.com/tauri-apps/tauri/commit/fbf73f3ab53387e68c8cbf9e788820bea0f2f111) fix(bundler): find icon for AppImage, define `.DirIcon`, closes [#749](https://www.github.com/tauri-apps/tauri/pull/749) ([#1594](https://www.github.com/tauri-apps/tauri/pull/1594)) on 2021-04-23
- Allow including custom files on the debian package.
  - [9e87fe6](https://www.github.com/tauri-apps/tauri/commit/9e87fe6a69a8f74c8e61221e36e15b7eb1d19432) feat(bundler): allow including custom files on debian package, fix [#1428](https://www.github.com/tauri-apps/tauri/pull/1428) ([#1613](https://www.github.com/tauri-apps/tauri/pull/1613)) on 2021-04-25
- Adds support to custom WiX template.
  - [ebe755a](https://www.github.com/tauri-apps/tauri/commit/ebe755ac5c37025bae0cf8860e9b04b507f71949) feat: [#1528](https://www.github.com/tauri-apps/tauri/pull/1528) wix supports custom templates ([#1529](https://www.github.com/tauri-apps/tauri/pull/1529)) on 2021-04-25
- Adds support to `wix` fragments for custom .msi installer functionality.
  - [69ea51e](https://www.github.com/tauri-apps/tauri/commit/69ea51ec93a6d4fa90f3482a51f0c6d20c97fa29) feat(bundler): implement wix fragments, closes [#1528](https://www.github.com/tauri-apps/tauri/pull/1528) ([#1601](https://www.github.com/tauri-apps/tauri/pull/1601)) on 2021-04-23
- Adds `skip_webview_install` config under `windows > wix` to disable Webview2 runtime installation after the app install.
  - [d13afec](https://www.github.com/tauri-apps/tauri/commit/d13afec20402b8ddbbf3ceb4349edb1956ed79bc) feat(bundler): add option to skip webview2 runtime installation, closes [#1606](https://www.github.com/tauri-apps/tauri/pull/1606) ([#1612](https://www.github.com/tauri-apps/tauri/pull/1612)) on 2021-04-24

## \[1.0.0-beta-rc.0]

- Append app version and OS architecture on AppImage output filename.
  - [ae76c60](https://www.github.com/tauri-apps/tauri/commit/ae76c60a615602fcb8c1dd824a6ad9fa8f48fe69) fix(bundler): appimage paths and filename ([#1227](https://www.github.com/tauri-apps/tauri/pull/1227)) on 2021-02-13
- The Tauri bundler is now a general purpose library instead of a Cargo custom subcommand.
  - [b1e6b74](https://www.github.com/tauri-apps/tauri/commit/b1e6b74a4f624b623a840686fb1abe1d23593867) refactor(cli): decouple bundler from cargo ([#1269](https://www.github.com/tauri-apps/tauri/pull/1269)) on 2021-02-21
- Rename macOS bundle settings from `osx` to `macOS`.
  - [080f639](https://www.github.com/tauri-apps/tauri/commit/080f6391bac4fd59e9e71b9785d7a2f835703805) refactor(bundler): specific settings on dedicated structs, update README ([#1380](https://www.github.com/tauri-apps/tauri/pull/1380)) on 2021-03-25
- The `dev` and `build` pipeline is now written in Rust.
  - [3e8abe3](https://www.github.com/tauri-apps/tauri/commit/3e8abe376407bb0ca8893602590ed9edf7aa71a1) feat(cli) rewrite the core CLI in Rust ([#851](https://www.github.com/tauri-apps/tauri/pull/851)) on 2021-01-30
  - [aea6145](https://www.github.com/tauri-apps/tauri/commit/aea614587bddab930d552512b54e18624fbf573e) refactor(repo): add /tooling folder ([#1457](https://www.github.com/tauri-apps/tauri/pull/1457)) on 2021-04-12
- Update all code files to have our license header.
  - [bf82136](https://www.github.com/tauri-apps/tauri/commit/bf8213646689175f8a158b956911f3a43e360690) feat(license): SPDX Headers ([#1449](https://www.github.com/tauri-apps/tauri/pull/1449)) on 2021-04-11
  - [a6def70](https://www.github.com/tauri-apps/tauri/commit/a6def7066eec19c889b0f14cc1e475bf209a332e) Refactor(tauri): move tauri-api and tauri-updater to tauri ([#1455](https://www.github.com/tauri-apps/tauri/pull/1455)) on 2021-04-11
  - [aea6145](https://www.github.com/tauri-apps/tauri/commit/aea614587bddab930d552512b54e18624fbf573e) refactor(repo): add /tooling folder ([#1457](https://www.github.com/tauri-apps/tauri/pull/1457)) on 2021-04-12
- Alpha version of tauri-updater. Please refer to the `README` for more details.
  - [6d70c8e](https://www.github.com/tauri-apps/tauri/commit/6d70c8e1e256fe839c4a947375bb529d7b4f7301) feat(updater): Alpha version ([#643](https://www.github.com/tauri-apps/tauri/pull/643)) on 2021-04-05
  - [a6def70](https://www.github.com/tauri-apps/tauri/commit/a6def7066eec19c889b0f14cc1e475bf209a332e) Refactor(tauri): move tauri-api and tauri-updater to tauri ([#1455](https://www.github.com/tauri-apps/tauri/pull/1455)) on 2021-04-11
  - [aea6145](https://www.github.com/tauri-apps/tauri/commit/aea614587bddab930d552512b54e18624fbf573e) refactor(repo): add /tooling folder ([#1457](https://www.github.com/tauri-apps/tauri/pull/1457)) on 2021-04-12
- Bundle Visual C++ redistributable files with VC142\_CRT merge modules.
  - [3047a18](https://www.github.com/tauri-apps/tauri/commit/3047a18975db07abdf49985f531c3925f68a0db9) feat(bundler): add visual c++ redistributable files with MSM ([#1368](https://www.github.com/tauri-apps/tauri/pull/1368)) on 2021-03-22
- Automatically install Webview2 runtime alongside app.
  - [8e9752b](https://www.github.com/tauri-apps/tauri/commit/8e9752bb8bad5c56b55a3750876e0073efdc6d39) feat(bundler/wix): install webview2 runtime ([#1329](https://www.github.com/tauri-apps/tauri/pull/1329)) on 2021-03-07
- Fixes the bundler workspace detection.
  - [e34ee4c](https://www.github.com/tauri-apps/tauri/commit/e34ee4c29c7fde02e09685a3100f0b2ef6380c98) fix(bundler): workspace detection, closes [#1007](https://www.github.com/tauri-apps/tauri/pull/1007) ([#1235](https://www.github.com/tauri-apps/tauri/pull/1235)) on 2021-02-14

## \[0.9.4]

- `dirs` crate is unmaintained, now using `dirs-next` instead.
  - [82cda98](https://www.github.com/tauri-apps/tauri/commit/82cda98532975c6d4b1c93bf2f326173f39e0964) chore(tauri) `dirs` crate is unmaintained, use `dirst-next` instead ([#1057](https://www.github.com/tauri-apps/tauri/pull/1057)) on 2020-10-17
  - [72996be](https://www.github.com/tauri-apps/tauri/commit/72996be1bd3eb878c4cf30bfec79058071c26d7a) apply version updates ([#1024](https://www.github.com/tauri-apps/tauri/pull/1024)) on 2020-10-21
- Force IPv4 on `wget` so AppImage bundling doesn't hang.
  - [6f5667b](https://www.github.com/tauri-apps/tauri/commit/6f5667bf72d58972b8d05ee2e42a031c85f95ed4) fix: [#1018](https://www.github.com/tauri-apps/tauri/pull/1018) Force IPv4 on wget requests ([#1019](https://www.github.com/tauri-apps/tauri/pull/1019)) on 2020-10-11
  - [72996be](https://www.github.com/tauri-apps/tauri/commit/72996be1bd3eb878c4cf30bfec79058071c26d7a) apply version updates ([#1024](https://www.github.com/tauri-apps/tauri/pull/1024)) on 2020-10-21
- Set the Windows installer (WiX) `WorkingDirectory` field to `INSTALLDIR` so the app can read paths relatively (previously resolving to `C:\Windows\System32`).
  - [5cf3402](https://www.github.com/tauri-apps/tauri/commit/5cf3402735ac2e88fc4aae5fe39fc0a41262b6fa) fix: add working directory to wix's shortcut ([#1021](https://www.github.com/tauri-apps/tauri/pull/1021)) on 2020-09-24
  - [72996be](https://www.github.com/tauri-apps/tauri/commit/72996be1bd3eb878c4cf30bfec79058071c26d7a) apply version updates ([#1024](https://www.github.com/tauri-apps/tauri/pull/1024)) on 2020-10-21

## \[0.9.3]

- Improve checking for Xcode command line tools to allow builds on mac
  - [7a788fd](https://www.github.com/tauri-apps/tauri/commit/7a788fdceebc2bf6b7b46ebe54e98597d4a71529) fix: improve checking for Rez (fix [#994](https://www.github.com/tauri-apps/tauri/pull/994)) ([#995](https://www.github.com/tauri-apps/tauri/pull/995)) on 2020-08-28
- add a newline after Categories in deb .desktop file generation to fix issues #899 and #925.
  - [37bcf5f](https://www.github.com/tauri-apps/tauri/commit/37bcf5fea154bdefbca2692b69aafaabba8c23e2) fix(bundler) missing newline in deb desktop file generation (fix: [#899](https://www.github.com/tauri-apps/tauri/pull/899), [#925](https://www.github.com/tauri-apps/tauri/pull/925)) ([#998](https://www.github.com/tauri-apps/tauri/pull/998)) on 2020-08-27

## \[0.9.2]

- Bump all deps as noted in #975, #976, #977, #978, and #979.
  - [06dd75b](https://www.github.com/tauri-apps/tauri/commit/06dd75b68a15d388808c51ae2bf50554ae761d9d) chore: bump all js/rust deps ([#983](https://www.github.com/tauri-apps/tauri/pull/983)) on 2020-08-20

## \[0.9.1]

- Hide external scripts output unless `--verbose` is passed.
  - [78add1e](https://www.github.com/tauri-apps/tauri/commit/78add1e79ef42ed61e988a0012be87b428439332) feat(bundler): hide output from shell scripts unless --verbose is passed (fixes [#888](https://www.github.com/tauri-apps/tauri/pull/888)) ([#893](https://www.github.com/tauri-apps/tauri/pull/893)) on 2020-07-26
- Fixes the target directory detection, respecting the `CARGO_TARGET_DIR` and `.cargo/config (build.target-dir)` options to set the Cargo output directory.
  - [63b9c64](https://www.github.com/tauri-apps/tauri/commit/63b9c6457233d777b698b53cd6661c6cd9a0d67b) fix(bundler) properly detect the target directory ([#895](https://www.github.com/tauri-apps/tauri/pull/895)) on 2020-07-25
- Bundling every DLL file on the binary directory.
  - [a00ac02](https://www.github.com/tauri-apps/tauri/commit/a00ac023eef9f7b3a508ca9acd664470382d7d06) fix(bundler) webview dll not being bundled, fixes [#875](https://www.github.com/tauri-apps/tauri/pull/875) ([#889](https://www.github.com/tauri-apps/tauri/pull/889)) on 2020-07-24

## \[0.9.0]

- Fixes the AppImage bundling on containers.
  - [53e8dc1](https://www.github.com/tauri-apps/tauri/commit/53e8dc1880b78994e17bf769d60e13f9e13dbf99) fix(bundler) support AppImage bundling on containers [#822](https://www.github.com/tauri-apps/tauri/pull/822) on 2020-07-13
  - [bd0118f](https://www.github.com/tauri-apps/tauri/commit/bd0118f160360e588180de3f3518ef47a4d86a46) fix(changes) covector status pass on 2020-07-14
- Bundler output refactor: move Windows artifacts to the `bundle/wix` folder and use a standard output name `${bundleName}_${version}_${arch}.${extension}`.
  - [9130f1b](https://www.github.com/tauri-apps/tauri/commit/9130f1b1a422121fa9f3afbeeb87e851568e995f) refactor(bundler) standard output names and path ([#823](https://www.github.com/tauri-apps/tauri/pull/823)) on 2020-07-13

## \[0.8.5]

- Ignoring non UTF-8 characters on the loopback command output.
  - [f340b29](https://www.github.com/tauri-apps/tauri/commit/f340b2914dc9c3a94ca8606f4663964fa87b95ea) fix(tauri) addition to the previous commit on 2020-07-10

## \[0.8.4]

- Properly run the loopback command on Windows.

## \[0.8.3]

- Fixes the unbound variable issue on the DMG bundler script.

## \[0.8.2]

- Fixes the AppImage bundler script.

## \[0.8.1]

- Improves the logging of child processes like bundle_appimage.sh and bundle_dmg.sh.

## \[0.8.0]

- The bundler now bundles all binaries from your project (undefined) and undefined.
  When multiple binaries are used, make sure to use the undefined config field.
- Check if mksquashfs is installed before bundling AppImage

## \[0.7.0]

- Fixes AppImage bundler (appimagetool usage, build script running properly, proper AppRun and .desktop files).<|MERGE_RESOLUTION|>--- conflicted
+++ resolved
@@ -1,6 +1,5 @@
 # Changelog
 
-<<<<<<< HEAD
 ## \[2.0.0-beta.1]
 
 ### Dependencies
@@ -140,7 +139,7 @@
 
 - First mobile alpha release!
   - [fa3a1098](https://www.github.com/tauri-apps/tauri/commit/fa3a10988a03aed1b66fb17d893b1a9adb90f7cd) feat(ci): prepare 2.0.0-alpha.0 ([#5786](https://www.github.com/tauri-apps/tauri/pull/5786)) on 2022-12-08
-=======
+
 ## \[1.5.0]
 
 ### New Features
@@ -170,7 +169,6 @@
 ### Dependencies
 
 - Upgraded to `tauri-utils@1.5.2`
->>>>>>> e816a46b
 
 ## \[1.4.7]
 
