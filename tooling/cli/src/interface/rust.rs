// Copyright 2019-2023 Tauri Programme within The Commons Conservancy
// SPDX-License-Identifier: Apache-2.0
// SPDX-License-Identifier: MIT

use std::{
  collections::HashMap,
  ffi::OsStr,
  fs::{File, FileType},
  io::{BufRead, Read, Write},
  path::{Path, PathBuf},
  process::Command,
  str::FromStr,
  sync::{mpsc::sync_channel, Arc, Mutex},
  time::{Duration, Instant},
};

use anyhow::Context;
use glob::glob;
use heck::ToKebabCase;
use ignore::gitignore::{Gitignore, GitignoreBuilder};
use log::{debug, error, info};
use notify::RecursiveMode;
use notify_debouncer_mini::new_debouncer;
use serde::{Deserialize, Deserializer};
use tauri_bundler::{
  AppCategory, AppImageSettings, BundleBinary, BundleSettings, DebianSettings, DmgSettings,
  MacOsSettings, PackageSettings, Position, RpmSettings, Size, UpdaterSettings, WindowsSettings,
};
use tauri_utils::config::{parse::is_configuration_file, DeepLinkProtocol};

use super::{AppSettings, DevProcess, ExitReason, Interface};
use crate::{
  helpers::{
    app_paths::{app_dir, tauri_dir},
    config::{nsis_settings, reload as reload_config, wix_settings, BundleResources, Config},
  },
  ConfigValue,
};
use tauri_utils::{display_path, platform::Target};

mod cargo_config;
mod desktop;
pub mod installation;
pub mod manifest;
use cargo_config::Config as CargoConfig;
use manifest::{rewrite_manifest, Manifest};

#[derive(Debug, Default, Clone)]
pub struct Options {
  pub runner: Option<String>,
  pub debug: bool,
  pub target: Option<String>,
  pub features: Option<Vec<String>>,
  pub args: Vec<String>,
  pub config: Option<ConfigValue>,
  pub no_watch: bool,
}

impl From<crate::build::Options> for Options {
  fn from(options: crate::build::Options) -> Self {
    Self {
      runner: options.runner,
      debug: options.debug,
      target: options.target,
      features: options.features,
      args: options.args,
      config: options.config,
      no_watch: true,
    }
  }
}

impl From<crate::dev::Options> for Options {
  fn from(options: crate::dev::Options) -> Self {
    Self {
      runner: options.runner,
      debug: !options.release_mode,
      target: options.target,
      features: options.features,
      args: options.args,
      config: options.config,
      no_watch: options.no_watch,
    }
  }
}

#[derive(Debug, Clone)]
pub struct MobileOptions {
  pub debug: bool,
  pub features: Option<Vec<String>>,
  pub args: Vec<String>,
  pub config: Option<ConfigValue>,
  pub no_watch: bool,
}

#[derive(Debug)]
pub struct RustupTarget {
  name: String,
  installed: bool,
}

pub struct Rust {
  app_settings: Arc<RustAppSettings>,
  config_features: Vec<String>,
  product_name: Option<String>,
  available_targets: Option<Vec<RustupTarget>>,
}

impl Interface for Rust {
  type AppSettings = RustAppSettings;

  fn new(config: &Config, target: Option<String>) -> crate::Result<Self> {
    let manifest = {
      let (tx, rx) = sync_channel(1);
      let mut watcher = new_debouncer(Duration::from_secs(1), move |r| {
        if let Ok(events) = r {
          let _ = tx.send(events);
        }
      })
      .unwrap();
      watcher
        .watcher()
        .watch(&tauri_dir().join("Cargo.toml"), RecursiveMode::Recursive)?;
      let manifest = rewrite_manifest(config)?;
      let now = Instant::now();
      let timeout = Duration::from_secs(2);
      loop {
        if now.elapsed() >= timeout {
          break;
        }
        if rx.try_recv().is_ok() {
          break;
        }
      }
      manifest
    };

    if let Some(minimum_system_version) = &config.bundle.macos.minimum_system_version {
      std::env::set_var("MACOSX_DEPLOYMENT_TARGET", minimum_system_version);
    }

    let app_settings = RustAppSettings::new(config, manifest, target)?;

    Ok(Self {
      app_settings: Arc::new(app_settings),
      config_features: config.build.features.clone().unwrap_or_default(),
      product_name: config.product_name.clone(),
      available_targets: None,
    })
  }

  fn app_settings(&self) -> Arc<Self::AppSettings> {
    self.app_settings.clone()
  }

  fn build(&mut self, options: Options) -> crate::Result<()> {
    desktop::build(
      options,
      &self.app_settings,
      self.product_name.clone(),
      &mut self.available_targets,
      self.config_features.clone(),
    )?;
    Ok(())
  }

  fn dev<F: Fn(Option<i32>, ExitReason) + Send + Sync + 'static>(
    &mut self,
    mut options: Options,
    on_exit: F,
  ) -> crate::Result<()> {
    let on_exit = Arc::new(on_exit);

    let mut run_args = Vec::new();
    dev_options(
      false,
      &mut options.args,
      &mut run_args,
      &mut options.features,
      &self.app_settings,
    );

    if options.no_watch {
      let (tx, rx) = sync_channel(1);
      self.run_dev(options, run_args, move |status, reason| {
        tx.send(()).unwrap();
        on_exit(status, reason)
      })?;

      rx.recv().unwrap();
      Ok(())
    } else {
      let config = options.config.clone().map(|c| c.0);
      let run = Arc::new(|rust: &mut Rust| {
        let on_exit = on_exit.clone();
        rust.run_dev(options.clone(), run_args.clone(), move |status, reason| {
          on_exit(status, reason)
        })
      });
      self.run_dev_watcher(config, run)
    }
  }

  fn mobile_dev<R: Fn(MobileOptions) -> crate::Result<Box<dyn DevProcess + Send>>>(
    &mut self,
    mut options: MobileOptions,
    runner: R,
  ) -> crate::Result<()> {
    let mut run_args = Vec::new();
    dev_options(
      true,
      &mut options.args,
      &mut run_args,
      &mut options.features,
      &self.app_settings,
    );

    if options.no_watch {
      runner(options)?;
      Ok(())
    } else {
      let config = options.config.clone().map(|c| c.0);
      let run = Arc::new(|_rust: &mut Rust| runner(options.clone()));
      self.run_dev_watcher(config, run)
    }
  }

  fn env(&self) -> HashMap<&str, String> {
    let mut env = HashMap::new();
    env.insert(
      "TAURI_ENV_TARGET_TRIPLE",
      self.app_settings.target_triple.clone(),
    );

    let target_triple = &self.app_settings.target_triple;
    let target_components: Vec<&str> = target_triple.split('-').collect();
    let (arch, host, _host_env) = match target_components.as_slice() {
      // 3 components like aarch64-apple-darwin
      [arch, _, host] => (*arch, *host, None),
      // 4 components like x86_64-pc-windows-msvc and aarch64-apple-ios-sim
      [arch, _, host, host_env] => (*arch, *host, Some(*host_env)),
      _ => {
        log::warn!("Invalid target triple: {}", target_triple);
        return env;
      }
    };

    env.insert("TAURI_ENV_ARCH", arch.into());
    env.insert("TAURI_ENV_PLATFORM", host.into());
    env.insert(
      "TAURI_ENV_FAMILY",
      match host {
        "windows" => "windows".into(),
        _ => "unix".into(),
      },
    );

    env
  }
}

struct IgnoreMatcher(Vec<Gitignore>);

impl IgnoreMatcher {
  fn is_ignore(&self, path: &Path, is_dir: bool) -> bool {
    for gitignore in &self.0 {
      if gitignore.matched(path, is_dir).is_ignore() {
        return true;
      }
    }
    false
  }
}

fn build_ignore_matcher(dir: &Path) -> IgnoreMatcher {
  let mut matchers = Vec::new();

  // ignore crate doesn't expose an API to build `ignore::gitignore::GitIgnore`
  // with custom ignore file names so we have to walk the directory and collect
  // our custom ignore files and add it using `ignore::gitignore::GitIgnoreBuilder::add`
  for entry in ignore::WalkBuilder::new(dir)
    .require_git(false)
    .ignore(false)
    .overrides(
      ignore::overrides::OverrideBuilder::new(dir)
        .add(".taurignore")
        .unwrap()
        .build()
        .unwrap(),
    )
    .build()
    .flatten()
  {
    let path = entry.path();
    if path.file_name() == Some(OsStr::new(".taurignore")) {
      let mut ignore_builder = GitignoreBuilder::new(path.parent().unwrap());

      ignore_builder.add(path);

      if let Ok(ignore_file) = std::env::var("TAURI_CLI_WATCHER_IGNORE_FILENAME") {
        ignore_builder.add(dir.join(ignore_file));
      }

<<<<<<< HEAD
      for line in crate::dev::TAURI_CLI_BUILTIN_WATCHER_IGNORE_FILE
=======
      for line in crate::dev::TAURI_DEV_WATCHER_GITIGNORE
>>>>>>> e816a46b
        .lines()
        .map_while(Result::ok)
      {
        let _ = ignore_builder.add_line(None, &line);
      }

      matchers.push(ignore_builder.build().unwrap());
    }
  }

  IgnoreMatcher(matchers)
}

fn lookup<F: FnMut(FileType, PathBuf)>(dir: &Path, mut f: F) {
  let mut default_gitignore = std::env::temp_dir();
  default_gitignore.push(".tauri");
  let _ = std::fs::create_dir_all(&default_gitignore);
  default_gitignore.push(".gitignore");
  if !default_gitignore.exists() {
    if let Ok(mut file) = std::fs::File::create(default_gitignore.clone()) {
      let _ = file.write_all(crate::dev::TAURI_CLI_BUILTIN_WATCHER_IGNORE_FILE);
    }
  }

  let mut builder = ignore::WalkBuilder::new(dir);
  builder.add_custom_ignore_filename(".taurignore");
  let _ = builder.add_ignore(default_gitignore);
  if let Ok(ignore_file) = std::env::var("TAURI_CLI_WATCHER_IGNORE_FILENAME") {
    builder.add_ignore(ignore_file);
  }
  builder.require_git(false).ignore(false).max_depth(Some(1));

  for entry in builder.build().flatten() {
    f(entry.file_type().unwrap(), dir.join(entry.path()));
  }
}

<<<<<<< HEAD
fn shared_options(
  mobile: bool,
  args: &mut Vec<String>,
  features: &mut Option<Vec<String>>,
  app_settings: &RustAppSettings,
) {
  if mobile {
    args.push("--lib".into());
    features
      .get_or_insert(Vec::new())
      .push("tauri/rustls-tls".into());
  } else {
    args.push("--bins".into());
    let all_features = app_settings
      .manifest
      .lock()
      .unwrap()
      .all_enabled_features(if let Some(f) = features { f } else { &[] });
    if !all_features.contains(&"tauri/rustls-tls".into()) {
      features
        .get_or_insert(Vec::new())
        .push("tauri/native-tls".into());
=======
// Copied from https://github.com/rust-lang/cargo/blob/69255bb10de7f74511b5cef900a9d102247b6029/src/cargo/core/workspace.rs#L665
fn expand_member_path(path: &Path) -> crate::Result<Vec<PathBuf>> {
  let Some(path) = path.to_str() else {
    return Err(anyhow::anyhow!("path is not UTF-8 compatible"));
  };
  let res = glob(path).with_context(|| format!("could not parse pattern `{}`", &path))?;
  let res = res
    .map(|p| p.with_context(|| format!("unable to match path to pattern `{}`", &path)))
    .collect::<Result<Vec<_>, _>>()?;
  Ok(res)
}

fn get_watch_folders() -> crate::Result<Vec<PathBuf>> {
  let tauri_path = tauri_dir();
  let workspace_path = get_workspace_dir()?;

  // We always want to watch the main tauri folder.
  let mut watch_folders = vec![tauri_path.to_path_buf()];

  // We also try to watch workspace members, no matter if the tauri cargo project is the workspace root or a workspace member
  let cargo_settings = CargoSettings::load(&workspace_path)?;
  if let Some(members) = cargo_settings.workspace.and_then(|w| w.members) {
    for p in members {
      let p = workspace_path.join(p);
      match expand_member_path(&p) {
        // Sometimes expand_member_path returns an empty vec, for example if the path contains `[]` as in `C:/[abc]/project/`.
        // Cargo won't complain unless theres a workspace.members config with glob patterns so we should support it too.
        Ok(expanded_paths) => {
          if expanded_paths.is_empty() {
            watch_folders.push(p);
          } else {
            watch_folders.extend(expanded_paths);
          }
        }
        Err(err) => {
          // If this fails cargo itself should fail too. But we still try to keep going with the unexpanded path.
          error!("Error watching {}: {}", p.display(), err.to_string());
          watch_folders.push(p);
        }
      };
    }
  }

  Ok(watch_folders)
}

impl Rust {
  fn run_dev<F: Fn(ExitStatus, ExitReason) + Send + Sync + 'static>(
    &mut self,
    mut options: Options,
    on_exit: F,
  ) -> crate::Result<DevChild> {
    let mut args = Vec::new();
    let mut run_args = Vec::new();
    let mut reached_run_args = false;
    for arg in options.args.clone() {
      if reached_run_args {
        run_args.push(arg);
      } else if arg == "--" {
        reached_run_args = true;
      } else {
        args.push(arg);
      }
>>>>>>> e816a46b
    }
  }
}

fn dev_options(
  mobile: bool,
  args: &mut Vec<String>,
  run_args: &mut Vec<String>,
  features: &mut Option<Vec<String>>,
  app_settings: &RustAppSettings,
) {
  let mut dev_args = Vec::new();
  let mut reached_run_args = false;
  for arg in args.clone() {
    if reached_run_args {
      run_args.push(arg);
    } else if arg == "--" {
      reached_run_args = true;
    } else {
      dev_args.push(arg);
    }
  }
  *args = dev_args;

  shared_options(mobile, args, features, app_settings);

  if !args.contains(&"--no-default-features".into()) {
    let manifest_features = app_settings.manifest.lock().unwrap().features();
    let enable_features: Vec<String> = manifest_features
      .get("default")
      .cloned()
      .unwrap_or_default()
      .into_iter()
      .filter(|feature| {
        if let Some(manifest_feature) = manifest_features.get(feature) {
          !manifest_feature.contains(&"tauri/custom-protocol".into())
        } else {
          feature != "tauri/custom-protocol"
        }
      })
      .collect();
    args.push("--no-default-features".into());
    if !enable_features.is_empty() {
      features.get_or_insert(Vec::new()).extend(enable_features);
    }
  }
}

impl Rust {
  pub fn build_options(
    &self,
    args: &mut Vec<String>,
    features: &mut Option<Vec<String>>,
    mobile: bool,
  ) {
    features
      .get_or_insert(Vec::new())
      .push("custom-protocol".into());
    shared_options(mobile, args, features, &self.app_settings);
  }

  fn run_dev<F: Fn(Option<i32>, ExitReason) + Send + Sync + 'static>(
    &mut self,
    options: Options,
    run_args: Vec<String>,
    on_exit: F,
  ) -> crate::Result<Box<dyn DevProcess + Send>> {
    desktop::run_dev(
      options,
      run_args,
      &mut self.available_targets,
      self.config_features.clone(),
      &self.app_settings,
      self.product_name.clone(),
      on_exit,
    )
    .map(|c| Box::new(c) as Box<dyn DevProcess + Send>)
  }

  fn run_dev_watcher<F: Fn(&mut Rust) -> crate::Result<Box<dyn DevProcess + Send>>>(
    &mut self,
    config: Option<serde_json::Value>,
    run: Arc<F>,
  ) -> crate::Result<()> {
    let child = run(self)?;

    let process = Arc::new(Mutex::new(child));
    let (tx, rx) = sync_channel(1);
    let app_path = app_dir();

    let watch_folders = get_watch_folders()?;

    let common_ancestor = common_path::common_path_all(watch_folders.iter().map(Path::new))
      .expect("watch_folders should not be empty");
    let ignore_matcher = build_ignore_matcher(&common_ancestor);

    let mut watcher = new_debouncer(Duration::from_secs(1), move |r| {
      if let Ok(events) = r {
        tx.send(events).unwrap()
      }
    })
    .unwrap();
    for path in watch_folders {
      if !ignore_matcher.is_ignore(&path, true) {
        info!("Watching {} for changes...", display_path(&path));
        lookup(&path, |file_type, p| {
          if p != path {
            debug!("Watching {} for changes...", display_path(&p));
            let _ = watcher.watcher().watch(
              &p,
              if file_type.is_dir() {
                RecursiveMode::Recursive
              } else {
                RecursiveMode::NonRecursive
              },
            );
          }
        });
      }
    }

    loop {
      if let Ok(events) = rx.recv() {
        for event in events {
          let event_path = event.path;

          if !ignore_matcher.is_ignore(&event_path, event_path.is_dir()) {
            if is_configuration_file(self.app_settings.target, &event_path) {
              match reload_config(config.as_ref()) {
                Ok(config) => {
                  info!("Tauri configuration changed. Rewriting manifest...");
                  *self.app_settings.manifest.lock().unwrap() =
                    rewrite_manifest(config.lock().unwrap().as_ref().unwrap())?
                }
                Err(err) => {
                  let p = process.lock().unwrap();
                  if p.is_building_app() {
                    p.kill().with_context(|| "failed to kill app process")?;
                  }
                  error!("{}", err);
                }
              }
            } else {
              info!(
                "File {} changed. Rebuilding application...",
                display_path(event_path.strip_prefix(app_path).unwrap_or(&event_path))
              );
              // When tauri.conf.json is changed, rewrite_manifest will be called
              // which will trigger the watcher again
              // So the app should only be started when a file other than tauri.conf.json is changed
              let mut p = process.lock().unwrap();
              p.kill().with_context(|| "failed to kill app process")?;
              // wait for the process to exit
              loop {
                if let Ok(Some(_)) = p.try_wait() {
                  break;
                }
              }
              *p = run(self)?;
            }
          }
        }
      }
    }
  }
}

// Taken from https://github.com/rust-lang/cargo/blob/70898e522116f6c23971e2a554b2dc85fd4c84cd/src/cargo/util/toml/mod.rs#L1008-L1065
/// Enum that allows for the parsing of `field.workspace = true` in a Cargo.toml
///
/// It allows for things to be inherited from a workspace or defined as needed
#[derive(Clone, Debug)]
pub enum MaybeWorkspace<T> {
  Workspace(TomlWorkspaceField),
  Defined(T),
}

impl<'de, T: Deserialize<'de>> serde::de::Deserialize<'de> for MaybeWorkspace<T> {
  fn deserialize<D>(deserializer: D) -> Result<MaybeWorkspace<T>, D::Error>
  where
    D: serde::de::Deserializer<'de>,
  {
    let value = serde_value::Value::deserialize(deserializer)?;
    if let Ok(workspace) = TomlWorkspaceField::deserialize(
      serde_value::ValueDeserializer::<D::Error>::new(value.clone()),
    ) {
      return Ok(MaybeWorkspace::Workspace(workspace));
    }
    T::deserialize(serde_value::ValueDeserializer::<D::Error>::new(value))
      .map(MaybeWorkspace::Defined)
  }
}

impl<T> MaybeWorkspace<T> {
  fn resolve(
    self,
    label: &str,
    get_ws_field: impl FnOnce() -> anyhow::Result<T>,
  ) -> anyhow::Result<T> {
    match self {
      MaybeWorkspace::Defined(value) => Ok(value),
      MaybeWorkspace::Workspace(TomlWorkspaceField { workspace: true }) => {
        get_ws_field().context(format!(
          "error inheriting `{label}` from workspace root manifest's `workspace.package.{label}`"
        ))
      }
      MaybeWorkspace::Workspace(TomlWorkspaceField { workspace: false }) => Err(anyhow::anyhow!(
        "`workspace=false` is unsupported for `package.{}`",
        label,
      )),
    }
  }
  fn _as_defined(&self) -> Option<&T> {
    match self {
      MaybeWorkspace::Workspace(_) => None,
      MaybeWorkspace::Defined(defined) => Some(defined),
    }
  }
}

#[derive(Deserialize, Clone, Debug)]
pub struct TomlWorkspaceField {
  workspace: bool,
}

/// The `workspace` section of the app configuration (read from Cargo.toml).
#[derive(Clone, Debug, Deserialize)]
struct WorkspaceSettings {
  /// the workspace members.
  members: Option<Vec<String>>,
  package: Option<WorkspacePackageSettings>,
}

#[derive(Clone, Debug, Deserialize)]
struct WorkspacePackageSettings {
  authors: Option<Vec<String>>,
  description: Option<String>,
  homepage: Option<String>,
  version: Option<String>,
  license: Option<String>,
}

#[derive(Clone, Debug, Deserialize)]
struct BinarySettings {
  name: String,
  path: Option<String>,
}

/// The package settings.
#[derive(Debug, Clone, Deserialize)]
#[serde(rename_all = "kebab-case")]
pub struct CargoPackageSettings {
  /// the package's name.
  pub name: Option<String>,
  /// the package's version.
  pub version: Option<MaybeWorkspace<String>>,
  /// the package's description.
  pub description: Option<MaybeWorkspace<String>>,
  /// the package's homepage.
  pub homepage: Option<MaybeWorkspace<String>>,
  /// the package's authors.
  pub authors: Option<MaybeWorkspace<Vec<String>>>,
  /// the package's license.
  pub license: Option<MaybeWorkspace<String>>,
  /// the default binary to run.
  pub default_run: Option<String>,
}

/// The Cargo settings (Cargo.toml root descriptor).
#[derive(Clone, Debug, Deserialize)]
struct CargoSettings {
  /// the package settings.
  ///
  /// it's optional because ancestor workspace Cargo.toml files may not have package info.
  package: Option<CargoPackageSettings>,
  /// the workspace settings.
  ///
  /// it's present if the read Cargo.toml belongs to a workspace root.
  workspace: Option<WorkspaceSettings>,
  /// the binary targets configuration.
  bin: Option<Vec<BinarySettings>>,
}

impl CargoSettings {
  /// Try to load a set of CargoSettings from a "Cargo.toml" file in the specified directory.
  fn load(dir: &Path) -> crate::Result<Self> {
    let toml_path = dir.join("Cargo.toml");
    let mut toml_str = String::new();
    let mut toml_file = File::open(toml_path).with_context(|| "failed to open Cargo.toml")?;
    toml_file
      .read_to_string(&mut toml_str)
      .with_context(|| "failed to read Cargo.toml")?;
    toml::from_str(&toml_str)
      .with_context(|| "failed to parse Cargo.toml")
      .map_err(Into::into)
  }
}

pub struct RustAppSettings {
  manifest: Mutex<Manifest>,
  cargo_settings: CargoSettings,
  cargo_package_settings: CargoPackageSettings,
  cargo_ws_package_settings: Option<WorkspacePackageSettings>,
  package_settings: PackageSettings,
  cargo_config: CargoConfig,
  target_triple: String,
  target: Target,
}

#[derive(Deserialize)]
#[serde(untagged)]
enum DesktopDeepLinks {
  One(DeepLinkProtocol),
  List(Vec<DeepLinkProtocol>),
}

#[derive(Deserialize)]
pub struct UpdaterConfig {
  /// Signature public key.
  pub pubkey: String,
  /// The Windows configuration for the updater.
  #[serde(default)]
  pub windows: UpdaterWindowsConfig,
}

/// Install modes for the Windows update.
#[derive(Debug, PartialEq, Eq, Clone)]
pub enum WindowsUpdateInstallMode {
  /// Specifies there's a basic UI during the installation process, including a final dialog box at the end.
  BasicUi,
  /// The quiet mode means there's no user interaction required.
  /// Requires admin privileges if the installer does.
  Quiet,
  /// Specifies unattended mode, which means the installation only shows a progress bar.
  Passive,
  // to add more modes, we need to check if the updater relaunch makes sense
  // i.e. for a full UI mode, the user can also mark the installer to start the app
}

impl Default for WindowsUpdateInstallMode {
  fn default() -> Self {
    Self::Passive
  }
}

impl<'de> Deserialize<'de> for WindowsUpdateInstallMode {
  fn deserialize<D>(deserializer: D) -> std::result::Result<Self, D::Error>
  where
    D: Deserializer<'de>,
  {
    let s = String::deserialize(deserializer)?;
    match s.to_lowercase().as_str() {
      "basicui" => Ok(Self::BasicUi),
      "quiet" => Ok(Self::Quiet),
      "passive" => Ok(Self::Passive),
      _ => Err(serde::de::Error::custom(format!(
        "unknown update install mode '{s}'"
      ))),
    }
  }
}

impl WindowsUpdateInstallMode {
  /// Returns the associated `msiexec.exe` arguments.
  pub fn msiexec_args(&self) -> &'static [&'static str] {
    match self {
      Self::BasicUi => &["/qb+"],
      Self::Quiet => &["/quiet"],
      Self::Passive => &["/passive"],
    }
  }
}

#[derive(Default, Deserialize)]
#[serde(rename_all = "camelCase", deny_unknown_fields)]
pub struct UpdaterWindowsConfig {
  #[serde(default, alias = "install-mode")]
  pub install_mode: WindowsUpdateInstallMode,
}

impl AppSettings for RustAppSettings {
  fn get_package_settings(&self) -> PackageSettings {
    self.package_settings.clone()
  }

  fn get_bundle_settings(
    &self,
    config: &Config,
    features: &[String],
  ) -> crate::Result<BundleSettings> {
    let arch64bits =
      self.target_triple.starts_with("x86_64") || self.target_triple.starts_with("aarch64");

    let updater_settings = if let Some(updater_plugin_config) = config.plugins.0.get("updater") {
      let updater: UpdaterConfig = serde_json::from_value(updater_plugin_config.clone())?;
      Some(UpdaterSettings {
        pubkey: updater.pubkey,
        msiexec_args: Some(updater.windows.install_mode.msiexec_args()),
      })
    } else {
      None
    };

    let mut settings = tauri_config_to_bundle_settings(
      self,
      features,
      config.identifier.clone(),
      config.bundle.clone(),
      updater_settings,
      arch64bits,
    )?;

    if let Some(plugin_config) = config
      .plugins
      .0
      .get("deep-link")
      .and_then(|c| c.get("desktop").cloned())
    {
      let protocols: DesktopDeepLinks = serde_json::from_value(plugin_config.clone())?;
      settings.deep_link_protocols = Some(match protocols {
        DesktopDeepLinks::One(p) => vec![p],
        DesktopDeepLinks::List(p) => p,
      });
    }

    Ok(settings)
  }

  fn app_binary_path(&self, options: &Options) -> crate::Result<PathBuf> {
    let bin_name = self
      .cargo_package_settings()
      .name
      .clone()
      .expect("Cargo manifest must have the `package.name` field");

    let out_dir = self
      .out_dir(options.target.clone(), get_profile_dir(options).to_string())
      .with_context(|| "failed to get project out directory")?;

    let binary_extension: String = if self.target_triple.contains("windows") {
      "exe"
    } else {
      ""
    }
    .into();

    Ok(out_dir.join(bin_name).with_extension(binary_extension))
  }

  fn get_binaries(&self, config: &Config, target: &str) -> crate::Result<Vec<BundleBinary>> {
    let mut binaries: Vec<BundleBinary> = vec![];

    let binary_extension: String = if target.contains("windows") {
      ".exe"
    } else {
      ""
    }
    .into();

    let target_os = target.split('-').nth(2).unwrap_or(std::env::consts::OS);

    if let Some(bin) = &self.cargo_settings.bin {
      let default_run = self
        .package_settings
        .default_run
        .clone()
        .unwrap_or_default();
      for binary in bin {
        binaries.push(
          if Some(&binary.name) == self.cargo_package_settings.name.as_ref()
            || binary.name.as_str() == default_run
          {
            BundleBinary::new(
              format!(
                "{}{}",
                config.binary_name().unwrap_or_else(|| binary.name.clone()),
                &binary_extension
              ),
              true,
            )
          } else {
            BundleBinary::new(
              format!("{}{}", binary.name.clone(), &binary_extension),
              false,
            )
          }
          .set_src_path(binary.path.clone()),
        )
      }
    }

    let mut bins_path = tauri_dir();
    bins_path.push("src/bin");
    if let Ok(fs_bins) = std::fs::read_dir(bins_path) {
      for entry in fs_bins {
        let path = entry?.path();
        if let Some(name) = path.file_stem() {
          let bin_exists = binaries.iter().any(|bin| {
            bin.name() == name || path.ends_with(bin.src_path().unwrap_or(&"".to_string()))
          });
          if !bin_exists {
            binaries.push(BundleBinary::new(
              format!("{}{}", name.to_string_lossy(), &binary_extension),
              false,
            ))
          }
        }
      }
    }

    if let Some(default_run) = self.package_settings.default_run.as_ref() {
      match binaries.iter_mut().find(|bin| bin.name() == default_run) {
        Some(bin) => {
          if let Some(bin_name) = config.binary_name() {
            bin.set_name(bin_name);
          }
        }
        None => {
          binaries.push(BundleBinary::new(
            format!(
              "{}{}",
              config
                .binary_name()
                .unwrap_or_else(|| default_run.to_string()),
              &binary_extension
            ),
            true,
          ));
        }
      }
    }

    match binaries.len() {
      0 => binaries.push(BundleBinary::new(
        if target_os == "linux" {
          self.package_settings.product_name.to_kebab_case()
        } else {
          format!(
            "{}{}",
            self.package_settings.product_name.clone(),
            &binary_extension
          )
        },
        true,
      )),
      1 => binaries.get_mut(0).unwrap().set_main(true),
      _ => {}
    }

    Ok(binaries)
  }

  fn app_name(&self) -> Option<String> {
    self
      .manifest
      .lock()
      .unwrap()
      .inner
      .as_table()
      .get("package")
      .and_then(|p| p.as_table())
      .and_then(|p| p.get("name"))
      .and_then(|n| n.as_str())
      .map(|n| n.to_string())
  }

  fn lib_name(&self) -> Option<String> {
    self
      .manifest
      .lock()
      .unwrap()
      .inner
      .as_table()
      .get("lib")
      .and_then(|p| p.as_table())
      .and_then(|p| p.get("name"))
      .and_then(|n| n.as_str())
      .map(|n| n.to_string())
  }
}

impl RustAppSettings {
  pub fn new(config: &Config, manifest: Manifest, target: Option<String>) -> crate::Result<Self> {
    let cargo_settings =
      CargoSettings::load(&tauri_dir()).with_context(|| "failed to load cargo settings")?;
    let cargo_package_settings = match &cargo_settings.package {
      Some(package_info) => package_info.clone(),
      None => {
        return Err(anyhow::anyhow!(
          "No package info in the config file".to_owned(),
        ))
      }
    };

    let ws_package_settings = CargoSettings::load(&get_workspace_dir()?)
      .with_context(|| "failed to load cargo settings from workspace root")?
      .workspace
      .and_then(|v| v.package);

    let package_settings = PackageSettings {
      product_name: config.product_name.clone().unwrap_or_else(|| {
        cargo_package_settings
          .name
          .clone()
          .expect("Cargo manifest must have the `package.name` field")
      }),
      version: config.version.clone().unwrap_or_else(|| {
        cargo_package_settings
          .version
          .clone()
          .expect("Cargo manifest must have the `package.version` field")
          .resolve("version", || {
            ws_package_settings
              .as_ref()
              .and_then(|p| p.version.clone())
              .ok_or_else(|| anyhow::anyhow!("Couldn't inherit value for `version` from workspace"))
          })
          .expect("Cargo project does not have a version")
      }),
      description: cargo_package_settings
        .description
        .clone()
        .map(|description| {
          description
            .resolve("description", || {
              ws_package_settings
                .as_ref()
                .and_then(|v| v.description.clone())
                .ok_or_else(|| {
                  anyhow::anyhow!("Couldn't inherit value for `description` from workspace")
                })
            })
            .unwrap()
        })
        .unwrap_or_default(),
      homepage: cargo_package_settings.homepage.clone().map(|homepage| {
        homepage
          .resolve("homepage", || {
            ws_package_settings
              .as_ref()
              .and_then(|v| v.homepage.clone())
              .ok_or_else(|| {
                anyhow::anyhow!("Couldn't inherit value for `homepage` from workspace")
              })
          })
          .unwrap()
      }),
      authors: cargo_package_settings.authors.clone().map(|authors| {
        authors
          .resolve("authors", || {
            ws_package_settings
              .as_ref()
              .and_then(|v| v.authors.clone())
              .ok_or_else(|| anyhow::anyhow!("Couldn't inherit value for `authors` from workspace"))
          })
          .unwrap()
      }),
      default_run: cargo_package_settings.default_run.clone(),
    };

    let cargo_config = CargoConfig::load(&tauri_dir())?;

    let target_triple = target.unwrap_or_else(|| {
      cargo_config
        .build()
        .target()
        .map(|t| t.to_string())
        .unwrap_or_else(|| {
          let output = Command::new("rustc")
            .args(["-vV"])
            .output()
            .expect("\"rustc\" could not be found, did you install Rust?");
          let stdout = String::from_utf8_lossy(&output.stdout);
          stdout
            .split('\n')
            .find(|l| l.starts_with("host:"))
            .unwrap()
            .replace("host:", "")
            .trim()
            .to_string()
        })
    });
    let target = Target::from_triple(&target_triple);

    Ok(Self {
      manifest: Mutex::new(manifest),
      cargo_settings,
      cargo_package_settings,
      cargo_ws_package_settings: ws_package_settings,
      package_settings,
      cargo_config,
      target_triple,
      target,
    })
  }

  pub fn cargo_package_settings(&self) -> &CargoPackageSettings {
    &self.cargo_package_settings
  }

  pub fn out_dir(&self, target: Option<String>, profile: String) -> crate::Result<PathBuf> {
    get_target_dir(
      target
        .as_deref()
        .or_else(|| self.cargo_config.build().target()),
      profile,
    )
  }
}

#[derive(Deserialize)]
struct CargoMetadata {
  target_directory: PathBuf,
  workspace_root: PathBuf,
}

fn get_cargo_metadata() -> crate::Result<CargoMetadata> {
  let output = Command::new("cargo")
    .args(["metadata", "--no-deps", "--format-version", "1"])
    .current_dir(tauri_dir())
    .output()?;

  if !output.status.success() {
    return Err(anyhow::anyhow!(
      "cargo metadata command exited with a non zero exit code: {}",
      String::from_utf8(output.stderr)?
    ));
  }

  Ok(serde_json::from_slice(&output.stdout)?)
}

/// This function determines the 'target' directory and suffixes it with the profile
/// to determine where the compiled binary will be located.
fn get_target_dir(target: Option<&str>, profile: String) -> crate::Result<PathBuf> {
  let mut path = get_cargo_metadata()
    .with_context(|| "failed to get cargo metadata")?
    .target_directory;

  if let Some(triple) = target {
    path.push(triple);
  }

  path.push(profile);

  Ok(path)
}

/// Executes `cargo metadata` to get the workspace directory.
pub fn get_workspace_dir() -> crate::Result<PathBuf> {
  Ok(
    get_cargo_metadata()
      .with_context(|| "failed to get cargo metadata")?
      .workspace_root,
  )
}

pub fn get_profile(options: &Options) -> &str {
  options
    .args
    .iter()
    .position(|a| a == "--profile")
    .map(|i| options.args[i + 1].as_str())
    .unwrap_or_else(|| if options.debug { "debug" } else { "release" })
}

pub fn get_profile_dir(options: &Options) -> &str {
  match get_profile(options) {
    "dev" => "debug",
    profile => profile,
  }
}

#[allow(unused_variables)]
fn tauri_config_to_bundle_settings(
  settings: &RustAppSettings,
  features: &[String],
  identifier: String,
  config: crate::helpers::config::BundleConfig,
  updater_config: Option<UpdaterSettings>,
  arch64bits: bool,
) -> crate::Result<BundleSettings> {
  let enabled_features = settings
    .manifest
    .lock()
    .unwrap()
    .all_enabled_features(features);

  #[cfg(windows)]
  let windows_icon_path = PathBuf::from(
    config
      .icon
      .iter()
      .find(|i| i.ends_with(".ico"))
      .cloned()
      .expect("the bundle config must have a `.ico` icon"),
  );
  #[cfg(not(windows))]
  let windows_icon_path = PathBuf::from("");

  #[allow(unused_mut)]
  let mut resources = config
    .resources
    .unwrap_or(BundleResources::List(Vec::new()));
  #[allow(unused_mut)]
  let mut depends_deb = config.linux.deb.depends.unwrap_or_default();
  #[allow(unused_mut)]
  let mut depends_rpm = config.linux.rpm.depends.unwrap_or_default();

  // set env vars used by the bundler and inject dependencies
  #[cfg(target_os = "linux")]
  {
    let mut libs: Vec<String> = Vec::new();

    if enabled_features.contains(&"tray-icon".into())
      || enabled_features.contains(&"tauri/tray-icon".into())
    {
      let (tray_kind, path) = std::env::var("TAURI_LINUX_AYATANA_APPINDICATOR")
        .map(|ayatana| {
          if ayatana == "true" || ayatana == "1" {
            (
              pkgconfig_utils::TrayKind::Ayatana,
              format!(
                "{}/libayatana-appindicator3.so.1",
                pkgconfig_utils::get_library_path("ayatana-appindicator3-0.1")
                  .expect("failed to get ayatana-appindicator library path using pkg-config.")
              ),
            )
          } else {
            (
              pkgconfig_utils::TrayKind::Libappindicator,
              format!(
                "{}/libappindicator3.so.1",
                pkgconfig_utils::get_library_path("appindicator3-0.1")
                  .expect("failed to get libappindicator-gtk library path using pkg-config.")
              ),
            )
          }
        })
        .unwrap_or_else(|_| pkgconfig_utils::get_appindicator_library_path());
      match tray_kind {
        pkgconfig_utils::TrayKind::Ayatana => {
          depends_deb.push("libayatana-appindicator3-1".into());
        }
        pkgconfig_utils::TrayKind::Libappindicator => {
          depends_deb.push("libappindicator3-1".into());
          libs.push("libappindicator3.so.1".into());
        }
      }

      std::env::set_var("TAURI_TRAY_LIBRARY_PATH", path);
    }

    depends_deb.push("libwebkit2gtk-4.1-0".to_string());
    depends_deb.push("libgtk-3-0".to_string());

    libs.push("libwebkit2gtk-4.1.so.0".into());
    libs.push("libgtk-3.so.0".into());

    for lib in libs {
      let mut requires = lib;
      if arch64bits {
        requires.push_str("()(64bit)");
      }
      depends_rpm.push(requires);
    }
  }

  #[cfg(windows)]
  {
    if let Some(webview_fixed_runtime_path) = &config.windows.webview_fixed_runtime_path {
      resources.push(webview_fixed_runtime_path.display().to_string());
    } else if let crate::helpers::config::WebviewInstallMode::FixedRuntime { path } =
      &config.windows.webview_install_mode
    {
      resources.push(path.display().to_string());
    }
  }

  let signing_identity = match std::env::var_os("APPLE_SIGNING_IDENTITY") {
    Some(signing_identity) => Some(
      signing_identity
        .to_str()
        .expect("failed to convert APPLE_SIGNING_IDENTITY to string")
        .to_string(),
    ),
    None => config.macos.signing_identity,
  };

  let provider_short_name = match std::env::var_os("APPLE_PROVIDER_SHORT_NAME") {
    Some(provider_short_name) => Some(
      provider_short_name
        .to_str()
        .expect("failed to convert APPLE_PROVIDER_SHORT_NAME to string")
        .to_string(),
    ),
    None => config.macos.provider_short_name,
  };

  let (resources, resources_map) = match resources {
    BundleResources::List(paths) => (Some(paths), None),
    BundleResources::Map(map) => (None, Some(map)),
  };

  Ok(BundleSettings {
    identifier: Some(identifier),
    publisher: config.publisher,
    icon: Some(config.icon),
    resources,
    resources_map,
    copyright: config.copyright,
    category: match config.category {
      Some(category) => Some(AppCategory::from_str(&category).map_err(|e| match e {
        Some(e) => anyhow::anyhow!("invalid category, did you mean `{}`?", e),
        None => anyhow::anyhow!("invalid category"),
      })?),
      None => None,
    },
    file_associations: config.file_associations,
    short_description: config.short_description,
    long_description: config.long_description,
    external_bin: config.external_bin,
    deb: DebianSettings {
      depends: if depends_deb.is_empty() {
        None
      } else {
        Some(depends_deb)
      },
      files: config.linux.deb.files,
      desktop_template: config.linux.deb.desktop_template,
    },
    appimage: AppImageSettings {
      files: config.linux.appimage.files,
    },
    rpm: RpmSettings {
      depends: if depends_rpm.is_empty() {
        None
      } else {
        Some(depends_rpm)
      },
      release: config.linux.rpm.release,
      epoch: config.linux.rpm.epoch,
      files: config.linux.rpm.files,
      desktop_template: config.linux.rpm.desktop_template,
    },
    dmg: DmgSettings {
      background: config.macos.dmg.background,
      window_position: config
        .macos
        .dmg
        .window_position
        .map(|window_position| Position {
          x: window_position.x,
          y: window_position.y,
        }),
      window_size: Size {
        width: config.macos.dmg.window_size.width,
        height: config.macos.dmg.window_size.height,
      },
      app_position: Position {
        x: config.macos.dmg.app_position.x,
        y: config.macos.dmg.app_position.y,
      },
      application_folder_position: Position {
        x: config.macos.dmg.application_folder_position.x,
        y: config.macos.dmg.application_folder_position.y,
      },
<<<<<<< HEAD
=======
      files: config.deb.files,
      desktop_template: config.deb.desktop_template,
      section: config.deb.section,
      priority: config.deb.priority,
      changelog: config.deb.changelog,
>>>>>>> e816a46b
    },
    macos: MacOsSettings {
      frameworks: config.macos.frameworks,
      files: config.macos.files,
      minimum_system_version: config.macos.minimum_system_version,
      exception_domain: config.macos.exception_domain,
      signing_identity,
      provider_short_name,
      entitlements: config.macos.entitlements,
      info_plist_path: {
        let path = tauri_dir().join("Info.plist");
        if path.exists() {
          Some(path)
        } else {
          None
        }
      },
    },
    windows: WindowsSettings {
      timestamp_url: config.windows.timestamp_url,
      tsp: config.windows.tsp,
      digest_algorithm: config.windows.digest_algorithm,
      certificate_thumbprint: config.windows.certificate_thumbprint,
      wix: config.windows.wix.map(wix_settings),
      nsis: config.windows.nsis.map(nsis_settings),
      icon_path: windows_icon_path,
      webview_install_mode: config.windows.webview_install_mode,
      webview_fixed_runtime_path: config.windows.webview_fixed_runtime_path,
      allow_downgrades: config.windows.allow_downgrades,
    },
    license: config.license.or_else(|| {
      settings
        .cargo_package_settings
        .license
        .clone()
        .map(|license| {
          license
            .resolve("license", || {
              settings
                .cargo_ws_package_settings
                .as_ref()
                .and_then(|v| v.license.clone())
                .ok_or_else(|| {
                  anyhow::anyhow!("Couldn't inherit value for `license` from workspace")
                })
            })
            .unwrap()
        })
    }),
    license_file: config.license_file.map(|l| tauri_dir().join(l)),
    updater: updater_config,
    ..Default::default()
  })
}

#[cfg(target_os = "linux")]
mod pkgconfig_utils {
  use std::process::Command;

  pub enum TrayKind {
    Ayatana,
    Libappindicator,
  }

  pub fn get_appindicator_library_path() -> (TrayKind, String) {
    match get_library_path("ayatana-appindicator3-0.1") {
      Some(p) => (
        TrayKind::Ayatana,
        format!("{p}/libayatana-appindicator3.so.1"),
      ),
      None => match get_library_path("appindicator3-0.1") {
        Some(p) => (
          TrayKind::Libappindicator,
          format!("{p}/libappindicator3.so.1"),
        ),
        None => panic!("Can't detect any appindicator library"),
      },
    }
  }

  /// Gets the folder in which a library is located using `pkg-config`.
  pub fn get_library_path(name: &str) -> Option<String> {
    let mut cmd = Command::new("pkg-config");
    cmd.env("PKG_CONFIG_ALLOW_SYSTEM_LIBS", "1");
    cmd.arg("--libs-only-L");
    cmd.arg(name);
    if let Ok(output) = cmd.output() {
      if !output.stdout.is_empty() {
        // output would be "-L/path/to/library\n"
        let word = output.stdout[2..].to_vec();
        return Some(String::from_utf8_lossy(&word).trim().to_string());
      } else {
        None
      }
    } else {
      None
    }
  }
}<|MERGE_RESOLUTION|>--- conflicted
+++ resolved
@@ -301,11 +301,7 @@
         ignore_builder.add(dir.join(ignore_file));
       }
 
-<<<<<<< HEAD
       for line in crate::dev::TAURI_CLI_BUILTIN_WATCHER_IGNORE_FILE
-=======
-      for line in crate::dev::TAURI_DEV_WATCHER_GITIGNORE
->>>>>>> e816a46b
         .lines()
         .map_while(Result::ok)
       {
@@ -343,7 +339,6 @@
   }
 }
 
-<<<<<<< HEAD
 fn shared_options(
   mobile: bool,
   args: &mut Vec<String>,
@@ -366,7 +361,54 @@
       features
         .get_or_insert(Vec::new())
         .push("tauri/native-tls".into());
-=======
+    }
+  }
+}
+
+fn dev_options(
+  mobile: bool,
+  args: &mut Vec<String>,
+  run_args: &mut Vec<String>,
+  features: &mut Option<Vec<String>>,
+  app_settings: &RustAppSettings,
+) {
+  let mut dev_args = Vec::new();
+  let mut reached_run_args = false;
+  for arg in args.clone() {
+    if reached_run_args {
+      run_args.push(arg);
+    } else if arg == "--" {
+      reached_run_args = true;
+    } else {
+      dev_args.push(arg);
+    }
+  }
+  *args = dev_args;
+
+  shared_options(mobile, args, features, app_settings);
+
+  if !args.contains(&"--no-default-features".into()) {
+    let manifest_features = app_settings.manifest.lock().unwrap().features();
+    let enable_features: Vec<String> = manifest_features
+      .get("default")
+      .cloned()
+      .unwrap_or_default()
+      .into_iter()
+      .filter(|feature| {
+        if let Some(manifest_feature) = manifest_features.get(feature) {
+          !manifest_feature.contains(&"tauri/custom-protocol".into())
+        } else {
+          feature != "tauri/custom-protocol"
+        }
+      })
+      .collect();
+    args.push("--no-default-features".into());
+    if !enable_features.is_empty() {
+      features.get_or_insert(Vec::new()).extend(enable_features);
+    }
+  }
+}
+
 // Copied from https://github.com/rust-lang/cargo/blob/69255bb10de7f74511b5cef900a9d102247b6029/src/cargo/core/workspace.rs#L665
 fn expand_member_path(path: &Path) -> crate::Result<Vec<PathBuf>> {
   let Some(path) = path.to_str() else {
@@ -411,72 +453,6 @@
   }
 
   Ok(watch_folders)
-}
-
-impl Rust {
-  fn run_dev<F: Fn(ExitStatus, ExitReason) + Send + Sync + 'static>(
-    &mut self,
-    mut options: Options,
-    on_exit: F,
-  ) -> crate::Result<DevChild> {
-    let mut args = Vec::new();
-    let mut run_args = Vec::new();
-    let mut reached_run_args = false;
-    for arg in options.args.clone() {
-      if reached_run_args {
-        run_args.push(arg);
-      } else if arg == "--" {
-        reached_run_args = true;
-      } else {
-        args.push(arg);
-      }
->>>>>>> e816a46b
-    }
-  }
-}
-
-fn dev_options(
-  mobile: bool,
-  args: &mut Vec<String>,
-  run_args: &mut Vec<String>,
-  features: &mut Option<Vec<String>>,
-  app_settings: &RustAppSettings,
-) {
-  let mut dev_args = Vec::new();
-  let mut reached_run_args = false;
-  for arg in args.clone() {
-    if reached_run_args {
-      run_args.push(arg);
-    } else if arg == "--" {
-      reached_run_args = true;
-    } else {
-      dev_args.push(arg);
-    }
-  }
-  *args = dev_args;
-
-  shared_options(mobile, args, features, app_settings);
-
-  if !args.contains(&"--no-default-features".into()) {
-    let manifest_features = app_settings.manifest.lock().unwrap().features();
-    let enable_features: Vec<String> = manifest_features
-      .get("default")
-      .cloned()
-      .unwrap_or_default()
-      .into_iter()
-      .filter(|feature| {
-        if let Some(manifest_feature) = manifest_features.get(feature) {
-          !manifest_feature.contains(&"tauri/custom-protocol".into())
-        } else {
-          feature != "tauri/custom-protocol"
-        }
-      })
-      .collect();
-    args.push("--no-default-features".into());
-    if !enable_features.is_empty() {
-      features.get_or_insert(Vec::new()).extend(enable_features);
-    }
-  }
 }
 
 impl Rust {
@@ -1361,6 +1337,9 @@
       },
       files: config.linux.deb.files,
       desktop_template: config.linux.deb.desktop_template,
+      section: config.linux.deb.section,
+      priority: config.linux.deb.priority,
+      changelog: config.linux.deb.changelog,
     },
     appimage: AppImageSettings {
       files: config.linux.appimage.files,
@@ -1398,14 +1377,6 @@
         x: config.macos.dmg.application_folder_position.x,
         y: config.macos.dmg.application_folder_position.y,
       },
-<<<<<<< HEAD
-=======
-      files: config.deb.files,
-      desktop_template: config.deb.desktop_template,
-      section: config.deb.section,
-      priority: config.deb.priority,
-      changelog: config.deb.changelog,
->>>>>>> e816a46b
     },
     macos: MacOsSettings {
       frameworks: config.macos.frameworks,
